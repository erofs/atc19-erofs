--- conflicted
+++ resolved
@@ -954,17 +954,10 @@
 static inline uint32_t hypervisor_cpuid_base(const char *sig, uint32_t leaves)
 {
 	uint32_t base, eax, signature[3];
-<<<<<<< HEAD
 
 	for (base = 0x40000000; base < 0x40010000; base += 0x100) {
 		cpuid(base, &eax, &signature[0], &signature[1], &signature[2]);
 
-=======
-
-	for (base = 0x40000000; base < 0x40010000; base += 0x100) {
-		cpuid(base, &eax, &signature[0], &signature[1], &signature[2]);
-
->>>>>>> d8ec26d7
 		if (!memcmp(sig, signature, 12) &&
 		    (leaves == 0 || ((eax - base) >= leaves)))
 			return base;
