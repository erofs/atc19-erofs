/*
 * Debugging macro include header
 *
 *  Copyright (C) 2009 ST-Ericsson
 *
 * This program is free software; you can redistribute it and/or modify
 * it under the terms of the GNU General Public License version 2 as
 * published by the Free Software Foundation.
 *
 */
<<<<<<< HEAD
#include <mach/hardware.h>

	.macro	addruart,rx
=======
	.macro	addruart, rx, tmp
>>>>>>> 4e6d488a
	mrc	p15, 0, \rx, c1, c0
	tst	\rx, #1					@ MMU enabled?
	ldreq	\rx, =U8500_UART2_BASE			@ no, physical address
	ldrne	\rx, =IO_ADDRESS(U8500_UART2_BASE)	@ yes, virtual address
	.endm

#include <asm/hardware/debug-pl01x.S><|MERGE_RESOLUTION|>--- conflicted
+++ resolved
@@ -8,13 +8,9 @@
  * published by the Free Software Foundation.
  *
  */
-<<<<<<< HEAD
 #include <mach/hardware.h>
 
-	.macro	addruart,rx
-=======
 	.macro	addruart, rx, tmp
->>>>>>> 4e6d488a
 	mrc	p15, 0, \rx, c1, c0
 	tst	\rx, #1					@ MMU enabled?
 	ldreq	\rx, =U8500_UART2_BASE			@ no, physical address
