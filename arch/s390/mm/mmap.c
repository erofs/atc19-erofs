--- conflicted
+++ resolved
@@ -177,48 +177,6 @@
 	return addr;
 }
 
-<<<<<<< HEAD
-#ifndef CONFIG_64BIT
-
-/*
- * This function, called very early during the creation of a new
- * process VM image, sets up which VM layout function to use:
- */
-void arch_pick_mmap_layout(struct mm_struct *mm)
-{
-	unsigned long random_factor = 0UL;
-
-	if (current->flags & PF_RANDOMIZE)
-		random_factor = arch_mmap_rnd();
-
-	/*
-	 * Fall back to the standard layout if the personality
-	 * bit is set, or if the expected stack growth is unlimited:
-	 */
-	if (mmap_is_legacy()) {
-		mm->mmap_base = mmap_base_legacy(random_factor);
-		mm->get_unmapped_area = arch_get_unmapped_area;
-	} else {
-		mm->mmap_base = mmap_base(random_factor);
-		mm->get_unmapped_area = arch_get_unmapped_area_topdown;
-	}
-}
-
-#else
-
-=======
-unsigned long randomize_et_dyn(void)
-{
-	unsigned long base;
-
-	base = STACK_TOP / 3 * 2;
-	if (!is_32bit_task())
-		/* Align to 4GB */
-		base &= ~((1UL << 32) - 1);
-	return base + mmap_rnd();
-}
-
->>>>>>> a1307bba
 int s390_mmap_check(unsigned long addr, unsigned long len, unsigned long flags)
 {
 	if (is_compat_task() || (TASK_SIZE >= (1UL << 53)))
