--- conflicted
+++ resolved
@@ -53,20 +53,13 @@
  * Bits which can be modified via irq_set/clear/modify_status_flags()
  * IRQ_LEVEL			- Interrupt is level type. Will be also
  *				  updated in the code when the above trigger
-<<<<<<< HEAD
- *				  bits are modified via set_irq_type()
-=======
  *				  bits are modified via irq_set_irq_type()
->>>>>>> d762f438
  * IRQ_PER_CPU			- Mark an interrupt PER_CPU. Will protect
  *				  it from affinity setting
  * IRQ_NOPROBE			- Interrupt cannot be probed by autoprobing
  * IRQ_NOREQUEST		- Interrupt cannot be requested via
  *				  request_irq()
-<<<<<<< HEAD
-=======
  * IRQ_NOTHREAD			- Interrupt cannot be threaded
->>>>>>> d762f438
  * IRQ_NOAUTOEN			- Interrupt is not automatically enabled in
  *				  request/setup_irq()
  * IRQ_NO_BALANCING		- Interrupt cannot be balanced (affinity set)
@@ -93,10 +86,7 @@
 	IRQ_NO_BALANCING	= (1 << 13),
 	IRQ_MOVE_PCNTXT		= (1 << 14),
 	IRQ_NESTED_THREAD	= (1 << 15),
-<<<<<<< HEAD
-=======
 	IRQ_NOTHREAD		= (1 << 16),
->>>>>>> d762f438
 };
 
 #define IRQF_MODIFY_MASK	\
@@ -290,12 +280,9 @@
  * @irq_bus_sync_unlock:function to sync and unlock slow bus (i2c) chips
  * @irq_cpu_online:	configure an interrupt source for a secondary CPU
  * @irq_cpu_offline:	un-configure an interrupt source for a secondary CPU
-<<<<<<< HEAD
-=======
  * @irq_suspend:	function called from core code on suspend once per chip
  * @irq_resume:		function called from core code on resume once per chip
  * @irq_pm_shutdown:	function called from core code on shutdown once per chip
->>>>>>> d762f438
  * @irq_print_chip:	optional to print special chip info in show_interrupts
  * @flags:		chip specific flags
  *
@@ -325,13 +312,10 @@
 	void		(*irq_cpu_online)(struct irq_data *data);
 	void		(*irq_cpu_offline)(struct irq_data *data);
 
-<<<<<<< HEAD
-=======
 	void		(*irq_suspend)(struct irq_data *data);
 	void		(*irq_resume)(struct irq_data *data);
 	void		(*irq_pm_shutdown)(struct irq_data *data);
 
->>>>>>> d762f438
 	void		(*irq_print_chip)(struct irq_data *data, struct seq_file *p);
 
 	unsigned long	flags;
@@ -477,8 +461,6 @@
 	irq_modify_status(irq, IRQ_NOPROBE, 0);
 }
 
-<<<<<<< HEAD
-=======
 static inline void irq_set_nothread(unsigned int irq)
 {
 	irq_modify_status(irq, 0, IRQ_NOTHREAD);
@@ -489,7 +471,6 @@
 	irq_modify_status(irq, IRQ_NOTHREAD, 0);
 }
 
->>>>>>> d762f438
 static inline void irq_set_nested_thread(unsigned int irq, bool nest)
 {
 	if (nest)
