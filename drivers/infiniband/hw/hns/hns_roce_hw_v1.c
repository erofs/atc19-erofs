/*
 * Copyright (c) 2016 Hisilicon Limited.
 *
 * This software is available to you under a choice of one of two
 * licenses.  You may choose to be licensed under the terms of the GNU
 * General Public License (GPL) Version 2, available from the file
 * COPYING in the main directory of this source tree, or the
 * OpenIB.org BSD license below:
 *
 *     Redistribution and use in source and binary forms, with or
 *     without modification, are permitted provided that the following
 *     conditions are met:
 *
 *      - Redistributions of source code must retain the above
 *        copyright notice, this list of conditions and the following
 *        disclaimer.
 *
 *      - Redistributions in binary form must reproduce the above
 *        copyright notice, this list of conditions and the following
 *        disclaimer in the documentation and/or other materials
 *        provided with the distribution.
 *
 * THE SOFTWARE IS PROVIDED "AS IS", WITHOUT WARRANTY OF ANY KIND,
 * EXPRESS OR IMPLIED, INCLUDING BUT NOT LIMITED TO THE WARRANTIES OF
 * MERCHANTABILITY, FITNESS FOR A PARTICULAR PURPOSE AND
 * NONINFRINGEMENT. IN NO EVENT SHALL THE AUTHORS OR COPYRIGHT HOLDERS
 * BE LIABLE FOR ANY CLAIM, DAMAGES OR OTHER LIABILITY, WHETHER IN AN
 * ACTION OF CONTRACT, TORT OR OTHERWISE, ARISING FROM, OUT OF OR IN
 * CONNECTION WITH THE SOFTWARE OR THE USE OR OTHER DEALINGS IN THE
 * SOFTWARE.
 */

#include <linux/platform_device.h>
#include <linux/acpi.h>
#include <linux/etherdevice.h>
#include <linux/interrupt.h>
#include <linux/of.h>
#include <linux/of_platform.h>
#include <rdma/ib_umem.h>
#include "hns_roce_common.h"
#include "hns_roce_device.h"
#include "hns_roce_cmd.h"
#include "hns_roce_hem.h"
#include "hns_roce_hw_v1.h"

static void set_data_seg(struct hns_roce_wqe_data_seg *dseg, struct ib_sge *sg)
{
	dseg->lkey = cpu_to_le32(sg->lkey);
	dseg->addr = cpu_to_le64(sg->addr);
	dseg->len  = cpu_to_le32(sg->length);
}

static void set_raddr_seg(struct hns_roce_wqe_raddr_seg *rseg, u64 remote_addr,
			  u32 rkey)
{
	rseg->raddr = cpu_to_le64(remote_addr);
	rseg->rkey  = cpu_to_le32(rkey);
	rseg->len   = 0;
}

static int hns_roce_v1_post_send(struct ib_qp *ibqp,
				 const struct ib_send_wr *wr,
				 const struct ib_send_wr **bad_wr)
{
	struct hns_roce_dev *hr_dev = to_hr_dev(ibqp->device);
	struct hns_roce_ah *ah = to_hr_ah(ud_wr(wr)->ah);
	struct hns_roce_ud_send_wqe *ud_sq_wqe = NULL;
	struct hns_roce_wqe_ctrl_seg *ctrl = NULL;
	struct hns_roce_wqe_data_seg *dseg = NULL;
	struct hns_roce_qp *qp = to_hr_qp(ibqp);
	struct device *dev = &hr_dev->pdev->dev;
	struct hns_roce_sq_db sq_db;
	int ps_opcode = 0, i = 0;
	unsigned long flags = 0;
	void *wqe = NULL;
	u32 doorbell[2];
	int nreq = 0;
	u32 ind = 0;
	int ret = 0;
	u8 *smac;
	int loopback;

	if (unlikely(ibqp->qp_type != IB_QPT_GSI &&
		ibqp->qp_type != IB_QPT_RC)) {
		dev_err(dev, "un-supported QP type\n");
		*bad_wr = NULL;
		return -EOPNOTSUPP;
	}

	spin_lock_irqsave(&qp->sq.lock, flags);
	ind = qp->sq_next_wqe;
	for (nreq = 0; wr; ++nreq, wr = wr->next) {
		if (hns_roce_wq_overflow(&qp->sq, nreq, qp->ibqp.send_cq)) {
			ret = -ENOMEM;
			*bad_wr = wr;
			goto out;
		}

		if (unlikely(wr->num_sge > qp->sq.max_gs)) {
			dev_err(dev, "num_sge=%d > qp->sq.max_gs=%d\n",
				wr->num_sge, qp->sq.max_gs);
			ret = -EINVAL;
			*bad_wr = wr;
			goto out;
		}

		wqe = get_send_wqe(qp, ind & (qp->sq.wqe_cnt - 1));
		qp->sq.wrid[(qp->sq.head + nreq) & (qp->sq.wqe_cnt - 1)] =
								      wr->wr_id;

		/* Corresponding to the RC and RD type wqe process separately */
		if (ibqp->qp_type == IB_QPT_GSI) {
			ud_sq_wqe = wqe;
			roce_set_field(ud_sq_wqe->dmac_h,
				       UD_SEND_WQE_U32_4_DMAC_0_M,
				       UD_SEND_WQE_U32_4_DMAC_0_S,
				       ah->av.mac[0]);
			roce_set_field(ud_sq_wqe->dmac_h,
				       UD_SEND_WQE_U32_4_DMAC_1_M,
				       UD_SEND_WQE_U32_4_DMAC_1_S,
				       ah->av.mac[1]);
			roce_set_field(ud_sq_wqe->dmac_h,
				       UD_SEND_WQE_U32_4_DMAC_2_M,
				       UD_SEND_WQE_U32_4_DMAC_2_S,
				       ah->av.mac[2]);
			roce_set_field(ud_sq_wqe->dmac_h,
				       UD_SEND_WQE_U32_4_DMAC_3_M,
				       UD_SEND_WQE_U32_4_DMAC_3_S,
				       ah->av.mac[3]);

			roce_set_field(ud_sq_wqe->u32_8,
				       UD_SEND_WQE_U32_8_DMAC_4_M,
				       UD_SEND_WQE_U32_8_DMAC_4_S,
				       ah->av.mac[4]);
			roce_set_field(ud_sq_wqe->u32_8,
				       UD_SEND_WQE_U32_8_DMAC_5_M,
				       UD_SEND_WQE_U32_8_DMAC_5_S,
				       ah->av.mac[5]);

			smac = (u8 *)hr_dev->dev_addr[qp->port];
			loopback = ether_addr_equal_unaligned(ah->av.mac,
							      smac) ? 1 : 0;
			roce_set_bit(ud_sq_wqe->u32_8,
				     UD_SEND_WQE_U32_8_LOOPBACK_INDICATOR_S,
				     loopback);

			roce_set_field(ud_sq_wqe->u32_8,
				       UD_SEND_WQE_U32_8_OPERATION_TYPE_M,
				       UD_SEND_WQE_U32_8_OPERATION_TYPE_S,
				       HNS_ROCE_WQE_OPCODE_SEND);
			roce_set_field(ud_sq_wqe->u32_8,
				       UD_SEND_WQE_U32_8_NUMBER_OF_DATA_SEG_M,
				       UD_SEND_WQE_U32_8_NUMBER_OF_DATA_SEG_S,
				       2);
			roce_set_bit(ud_sq_wqe->u32_8,
				UD_SEND_WQE_U32_8_SEND_GL_ROUTING_HDR_FLAG_S,
				1);

			ud_sq_wqe->u32_8 |= (wr->send_flags & IB_SEND_SIGNALED ?
				cpu_to_le32(HNS_ROCE_WQE_CQ_NOTIFY) : 0) |
				(wr->send_flags & IB_SEND_SOLICITED ?
				cpu_to_le32(HNS_ROCE_WQE_SE) : 0) |
				((wr->opcode == IB_WR_SEND_WITH_IMM) ?
				cpu_to_le32(HNS_ROCE_WQE_IMM) : 0);

			roce_set_field(ud_sq_wqe->u32_16,
				       UD_SEND_WQE_U32_16_DEST_QP_M,
				       UD_SEND_WQE_U32_16_DEST_QP_S,
				       ud_wr(wr)->remote_qpn);
			roce_set_field(ud_sq_wqe->u32_16,
				       UD_SEND_WQE_U32_16_MAX_STATIC_RATE_M,
				       UD_SEND_WQE_U32_16_MAX_STATIC_RATE_S,
				       ah->av.stat_rate);

			roce_set_field(ud_sq_wqe->u32_36,
				       UD_SEND_WQE_U32_36_FLOW_LABEL_M,
				       UD_SEND_WQE_U32_36_FLOW_LABEL_S,
				       ah->av.sl_tclass_flowlabel &
				       HNS_ROCE_FLOW_LABEL_MASK);
			roce_set_field(ud_sq_wqe->u32_36,
				      UD_SEND_WQE_U32_36_PRIORITY_M,
				      UD_SEND_WQE_U32_36_PRIORITY_S,
				      le32_to_cpu(ah->av.sl_tclass_flowlabel) >>
				      HNS_ROCE_SL_SHIFT);
			roce_set_field(ud_sq_wqe->u32_36,
				       UD_SEND_WQE_U32_36_SGID_INDEX_M,
				       UD_SEND_WQE_U32_36_SGID_INDEX_S,
				       hns_get_gid_index(hr_dev, qp->phy_port,
							 ah->av.gid_index));

			roce_set_field(ud_sq_wqe->u32_40,
				       UD_SEND_WQE_U32_40_HOP_LIMIT_M,
				       UD_SEND_WQE_U32_40_HOP_LIMIT_S,
				       ah->av.hop_limit);
			roce_set_field(ud_sq_wqe->u32_40,
				       UD_SEND_WQE_U32_40_TRAFFIC_CLASS_M,
				       UD_SEND_WQE_U32_40_TRAFFIC_CLASS_S,
				       ah->av.sl_tclass_flowlabel >>
				       HNS_ROCE_TCLASS_SHIFT);

			memcpy(&ud_sq_wqe->dgid[0], &ah->av.dgid[0], GID_LEN);

			ud_sq_wqe->va0_l =
				       cpu_to_le32((u32)wr->sg_list[0].addr);
			ud_sq_wqe->va0_h =
				       cpu_to_le32((wr->sg_list[0].addr) >> 32);
			ud_sq_wqe->l_key0 =
				       cpu_to_le32(wr->sg_list[0].lkey);

			ud_sq_wqe->va1_l =
				       cpu_to_le32((u32)wr->sg_list[1].addr);
			ud_sq_wqe->va1_h =
				       cpu_to_le32((wr->sg_list[1].addr) >> 32);
			ud_sq_wqe->l_key1 =
				       cpu_to_le32(wr->sg_list[1].lkey);
			ind++;
		} else if (ibqp->qp_type == IB_QPT_RC) {
			u32 tmp_len = 0;

			ctrl = wqe;
			memset(ctrl, 0, sizeof(struct hns_roce_wqe_ctrl_seg));
			for (i = 0; i < wr->num_sge; i++)
				tmp_len += wr->sg_list[i].length;

			ctrl->msg_length =
			  cpu_to_le32(le32_to_cpu(ctrl->msg_length) + tmp_len);

			ctrl->sgl_pa_h = 0;
			ctrl->flag = 0;

			switch (wr->opcode) {
			case IB_WR_SEND_WITH_IMM:
			case IB_WR_RDMA_WRITE_WITH_IMM:
				ctrl->imm_data = wr->ex.imm_data;
				break;
			case IB_WR_SEND_WITH_INV:
				ctrl->inv_key =
					cpu_to_le32(wr->ex.invalidate_rkey);
				break;
			default:
				ctrl->imm_data = 0;
				break;
			}

			/*Ctrl field, ctrl set type: sig, solic, imm, fence */
			/* SO wait for conforming application scenarios */
			ctrl->flag |= (wr->send_flags & IB_SEND_SIGNALED ?
				      cpu_to_le32(HNS_ROCE_WQE_CQ_NOTIFY) : 0) |
				      (wr->send_flags & IB_SEND_SOLICITED ?
				      cpu_to_le32(HNS_ROCE_WQE_SE) : 0) |
				      ((wr->opcode == IB_WR_SEND_WITH_IMM ||
				      wr->opcode == IB_WR_RDMA_WRITE_WITH_IMM) ?
				      cpu_to_le32(HNS_ROCE_WQE_IMM) : 0) |
				      (wr->send_flags & IB_SEND_FENCE ?
				      (cpu_to_le32(HNS_ROCE_WQE_FENCE)) : 0);

			wqe += sizeof(struct hns_roce_wqe_ctrl_seg);

			switch (wr->opcode) {
			case IB_WR_RDMA_READ:
				ps_opcode = HNS_ROCE_WQE_OPCODE_RDMA_READ;
				set_raddr_seg(wqe,  rdma_wr(wr)->remote_addr,
					       rdma_wr(wr)->rkey);
				break;
			case IB_WR_RDMA_WRITE:
			case IB_WR_RDMA_WRITE_WITH_IMM:
				ps_opcode = HNS_ROCE_WQE_OPCODE_RDMA_WRITE;
				set_raddr_seg(wqe,  rdma_wr(wr)->remote_addr,
					      rdma_wr(wr)->rkey);
				break;
			case IB_WR_SEND:
			case IB_WR_SEND_WITH_INV:
			case IB_WR_SEND_WITH_IMM:
				ps_opcode = HNS_ROCE_WQE_OPCODE_SEND;
				break;
			case IB_WR_LOCAL_INV:
				break;
			case IB_WR_ATOMIC_CMP_AND_SWP:
			case IB_WR_ATOMIC_FETCH_AND_ADD:
			case IB_WR_LSO:
			default:
				ps_opcode = HNS_ROCE_WQE_OPCODE_MASK;
				break;
			}
			ctrl->flag |= cpu_to_le32(ps_opcode);
			wqe += sizeof(struct hns_roce_wqe_raddr_seg);

			dseg = wqe;
			if (wr->send_flags & IB_SEND_INLINE && wr->num_sge) {
				if (le32_to_cpu(ctrl->msg_length) >
				    hr_dev->caps.max_sq_inline) {
					ret = -EINVAL;
					*bad_wr = wr;
					dev_err(dev, "inline len(1-%d)=%d, illegal",
						ctrl->msg_length,
						hr_dev->caps.max_sq_inline);
					goto out;
				}
				for (i = 0; i < wr->num_sge; i++) {
					memcpy(wqe, ((void *) (uintptr_t)
					       wr->sg_list[i].addr),
					       wr->sg_list[i].length);
					wqe += wr->sg_list[i].length;
				}
				ctrl->flag |= cpu_to_le32(HNS_ROCE_WQE_INLINE);
			} else {
				/*sqe num is two */
				for (i = 0; i < wr->num_sge; i++)
					set_data_seg(dseg + i, wr->sg_list + i);

				ctrl->flag |= cpu_to_le32(wr->num_sge <<
					      HNS_ROCE_WQE_SGE_NUM_BIT);
			}
			ind++;
		}
	}

out:
	/* Set DB return */
	if (likely(nreq)) {
		qp->sq.head += nreq;
		/* Memory barrier */
		wmb();

		sq_db.u32_4 = 0;
		sq_db.u32_8 = 0;
		roce_set_field(sq_db.u32_4, SQ_DOORBELL_U32_4_SQ_HEAD_M,
			       SQ_DOORBELL_U32_4_SQ_HEAD_S,
			      (qp->sq.head & ((qp->sq.wqe_cnt << 1) - 1)));
		roce_set_field(sq_db.u32_4, SQ_DOORBELL_U32_4_SL_M,
			       SQ_DOORBELL_U32_4_SL_S, qp->sl);
		roce_set_field(sq_db.u32_4, SQ_DOORBELL_U32_4_PORT_M,
			       SQ_DOORBELL_U32_4_PORT_S, qp->phy_port);
		roce_set_field(sq_db.u32_8, SQ_DOORBELL_U32_8_QPN_M,
			       SQ_DOORBELL_U32_8_QPN_S, qp->doorbell_qpn);
		roce_set_bit(sq_db.u32_8, SQ_DOORBELL_HW_SYNC_S, 1);

		doorbell[0] = le32_to_cpu(sq_db.u32_4);
		doorbell[1] = le32_to_cpu(sq_db.u32_8);

		hns_roce_write64_k((__le32 *)doorbell, qp->sq.db_reg_l);
		qp->sq_next_wqe = ind;
	}

	spin_unlock_irqrestore(&qp->sq.lock, flags);

	return ret;
}

static int hns_roce_v1_post_recv(struct ib_qp *ibqp,
				 const struct ib_recv_wr *wr,
				 const struct ib_recv_wr **bad_wr)
{
	int ret = 0;
	int nreq = 0;
	int ind = 0;
	int i = 0;
	u32 reg_val;
	unsigned long flags = 0;
	struct hns_roce_rq_wqe_ctrl *ctrl = NULL;
	struct hns_roce_wqe_data_seg *scat = NULL;
	struct hns_roce_qp *hr_qp = to_hr_qp(ibqp);
	struct hns_roce_dev *hr_dev = to_hr_dev(ibqp->device);
	struct device *dev = &hr_dev->pdev->dev;
	struct hns_roce_rq_db rq_db;
	uint32_t doorbell[2] = {0};

	spin_lock_irqsave(&hr_qp->rq.lock, flags);
	ind = hr_qp->rq.head & (hr_qp->rq.wqe_cnt - 1);

	for (nreq = 0; wr; ++nreq, wr = wr->next) {
		if (hns_roce_wq_overflow(&hr_qp->rq, nreq,
			hr_qp->ibqp.recv_cq)) {
			ret = -ENOMEM;
			*bad_wr = wr;
			goto out;
		}

		if (unlikely(wr->num_sge > hr_qp->rq.max_gs)) {
			dev_err(dev, "rq:num_sge=%d > qp->sq.max_gs=%d\n",
				wr->num_sge, hr_qp->rq.max_gs);
			ret = -EINVAL;
			*bad_wr = wr;
			goto out;
		}

		ctrl = get_recv_wqe(hr_qp, ind);

		roce_set_field(ctrl->rwqe_byte_12,
			       RQ_WQE_CTRL_RWQE_BYTE_12_RWQE_SGE_NUM_M,
			       RQ_WQE_CTRL_RWQE_BYTE_12_RWQE_SGE_NUM_S,
			       wr->num_sge);

		scat = (struct hns_roce_wqe_data_seg *)(ctrl + 1);

		for (i = 0; i < wr->num_sge; i++)
			set_data_seg(scat + i, wr->sg_list + i);

		hr_qp->rq.wrid[ind] = wr->wr_id;

		ind = (ind + 1) & (hr_qp->rq.wqe_cnt - 1);
	}

out:
	if (likely(nreq)) {
		hr_qp->rq.head += nreq;
		/* Memory barrier */
		wmb();

		if (ibqp->qp_type == IB_QPT_GSI) {
			__le32 tmp;

			/* SW update GSI rq header */
			reg_val = roce_read(to_hr_dev(ibqp->device),
					    ROCEE_QP1C_CFG3_0_REG +
					    QP1C_CFGN_OFFSET * hr_qp->phy_port);
			tmp = cpu_to_le32(reg_val);
			roce_set_field(tmp,
				       ROCEE_QP1C_CFG3_0_ROCEE_QP1C_RQ_HEAD_M,
				       ROCEE_QP1C_CFG3_0_ROCEE_QP1C_RQ_HEAD_S,
				       hr_qp->rq.head);
			reg_val = le32_to_cpu(tmp);
			roce_write(to_hr_dev(ibqp->device),
				   ROCEE_QP1C_CFG3_0_REG +
				   QP1C_CFGN_OFFSET * hr_qp->phy_port, reg_val);
		} else {
			rq_db.u32_4 = 0;
			rq_db.u32_8 = 0;

			roce_set_field(rq_db.u32_4, RQ_DOORBELL_U32_4_RQ_HEAD_M,
				       RQ_DOORBELL_U32_4_RQ_HEAD_S,
				       hr_qp->rq.head);
			roce_set_field(rq_db.u32_8, RQ_DOORBELL_U32_8_QPN_M,
				       RQ_DOORBELL_U32_8_QPN_S, hr_qp->qpn);
			roce_set_field(rq_db.u32_8, RQ_DOORBELL_U32_8_CMD_M,
				       RQ_DOORBELL_U32_8_CMD_S, 1);
			roce_set_bit(rq_db.u32_8, RQ_DOORBELL_U32_8_HW_SYNC_S,
				     1);

			doorbell[0] = le32_to_cpu(rq_db.u32_4);
			doorbell[1] = le32_to_cpu(rq_db.u32_8);

			hns_roce_write64_k((__le32 *)doorbell,
					   hr_qp->rq.db_reg_l);
		}
	}
	spin_unlock_irqrestore(&hr_qp->rq.lock, flags);

	return ret;
}

static void hns_roce_set_db_event_mode(struct hns_roce_dev *hr_dev,
				       int sdb_mode, int odb_mode)
{
	__le32 tmp;
	u32 val;

	val = roce_read(hr_dev, ROCEE_GLB_CFG_REG);
	tmp = cpu_to_le32(val);
	roce_set_bit(tmp, ROCEE_GLB_CFG_ROCEE_DB_SQ_MODE_S, sdb_mode);
	roce_set_bit(tmp, ROCEE_GLB_CFG_ROCEE_DB_OTH_MODE_S, odb_mode);
	val = le32_to_cpu(tmp);
	roce_write(hr_dev, ROCEE_GLB_CFG_REG, val);
}

static void hns_roce_set_db_ext_mode(struct hns_roce_dev *hr_dev, u32 sdb_mode,
				     u32 odb_mode)
{
	__le32 tmp;
	u32 val;

	/* Configure SDB/ODB extend mode */
	val = roce_read(hr_dev, ROCEE_GLB_CFG_REG);
	tmp = cpu_to_le32(val);
	roce_set_bit(tmp, ROCEE_GLB_CFG_SQ_EXT_DB_MODE_S, sdb_mode);
	roce_set_bit(tmp, ROCEE_GLB_CFG_OTH_EXT_DB_MODE_S, odb_mode);
	val = le32_to_cpu(tmp);
	roce_write(hr_dev, ROCEE_GLB_CFG_REG, val);
}

static void hns_roce_set_sdb(struct hns_roce_dev *hr_dev, u32 sdb_alept,
			     u32 sdb_alful)
{
	__le32 tmp;
	u32 val;

	/* Configure SDB */
	val = roce_read(hr_dev, ROCEE_DB_SQ_WL_REG);
	tmp = cpu_to_le32(val);
	roce_set_field(tmp, ROCEE_DB_SQ_WL_ROCEE_DB_SQ_WL_M,
		       ROCEE_DB_SQ_WL_ROCEE_DB_SQ_WL_S, sdb_alful);
	roce_set_field(tmp, ROCEE_DB_SQ_WL_ROCEE_DB_SQ_WL_EMPTY_M,
		       ROCEE_DB_SQ_WL_ROCEE_DB_SQ_WL_EMPTY_S, sdb_alept);
	val = le32_to_cpu(tmp);
	roce_write(hr_dev, ROCEE_DB_SQ_WL_REG, val);
}

static void hns_roce_set_odb(struct hns_roce_dev *hr_dev, u32 odb_alept,
			     u32 odb_alful)
{
	__le32 tmp;
	u32 val;

	/* Configure ODB */
	val = roce_read(hr_dev, ROCEE_DB_OTHERS_WL_REG);
	tmp = cpu_to_le32(val);
	roce_set_field(tmp, ROCEE_DB_OTHERS_WL_ROCEE_DB_OTH_WL_M,
		       ROCEE_DB_OTHERS_WL_ROCEE_DB_OTH_WL_S, odb_alful);
	roce_set_field(tmp, ROCEE_DB_OTHERS_WL_ROCEE_DB_OTH_WL_EMPTY_M,
		       ROCEE_DB_OTHERS_WL_ROCEE_DB_OTH_WL_EMPTY_S, odb_alept);
	val = le32_to_cpu(tmp);
	roce_write(hr_dev, ROCEE_DB_OTHERS_WL_REG, val);
}

static void hns_roce_set_sdb_ext(struct hns_roce_dev *hr_dev, u32 ext_sdb_alept,
				 u32 ext_sdb_alful)
{
	struct device *dev = &hr_dev->pdev->dev;
	struct hns_roce_v1_priv *priv;
	struct hns_roce_db_table *db;
	dma_addr_t sdb_dma_addr;
	__le32 tmp;
	u32 val;

	priv = (struct hns_roce_v1_priv *)hr_dev->priv;
	db = &priv->db_table;

	/* Configure extend SDB threshold */
	roce_write(hr_dev, ROCEE_EXT_DB_SQ_WL_EMPTY_REG, ext_sdb_alept);
	roce_write(hr_dev, ROCEE_EXT_DB_SQ_WL_REG, ext_sdb_alful);

	/* Configure extend SDB base addr */
	sdb_dma_addr = db->ext_db->sdb_buf_list->map;
	roce_write(hr_dev, ROCEE_EXT_DB_SQ_REG, (u32)(sdb_dma_addr >> 12));

	/* Configure extend SDB depth */
	val = roce_read(hr_dev, ROCEE_EXT_DB_SQ_H_REG);
	tmp = cpu_to_le32(val);
	roce_set_field(tmp, ROCEE_EXT_DB_SQ_H_EXT_DB_SQ_SHIFT_M,
		       ROCEE_EXT_DB_SQ_H_EXT_DB_SQ_SHIFT_S,
		       db->ext_db->esdb_dep);
	/*
	 * 44 = 32 + 12, When evaluating addr to hardware, shift 12 because of
	 * using 4K page, and shift more 32 because of
	 * caculating the high 32 bit value evaluated to hardware.
	 */
	roce_set_field(tmp, ROCEE_EXT_DB_SQ_H_EXT_DB_SQ_BA_H_M,
		       ROCEE_EXT_DB_SQ_H_EXT_DB_SQ_BA_H_S, sdb_dma_addr >> 44);
	val = le32_to_cpu(tmp);
	roce_write(hr_dev, ROCEE_EXT_DB_SQ_H_REG, val);

	dev_dbg(dev, "ext SDB depth: 0x%x\n", db->ext_db->esdb_dep);
	dev_dbg(dev, "ext SDB threshold: epmty: 0x%x, ful: 0x%x\n",
		ext_sdb_alept, ext_sdb_alful);
}

static void hns_roce_set_odb_ext(struct hns_roce_dev *hr_dev, u32 ext_odb_alept,
				 u32 ext_odb_alful)
{
	struct device *dev = &hr_dev->pdev->dev;
	struct hns_roce_v1_priv *priv;
	struct hns_roce_db_table *db;
	dma_addr_t odb_dma_addr;
	__le32 tmp;
	u32 val;

	priv = (struct hns_roce_v1_priv *)hr_dev->priv;
	db = &priv->db_table;

	/* Configure extend ODB threshold */
	roce_write(hr_dev, ROCEE_EXT_DB_OTHERS_WL_EMPTY_REG, ext_odb_alept);
	roce_write(hr_dev, ROCEE_EXT_DB_OTHERS_WL_REG, ext_odb_alful);

	/* Configure extend ODB base addr */
	odb_dma_addr = db->ext_db->odb_buf_list->map;
	roce_write(hr_dev, ROCEE_EXT_DB_OTH_REG, (u32)(odb_dma_addr >> 12));

	/* Configure extend ODB depth */
	val = roce_read(hr_dev, ROCEE_EXT_DB_OTH_H_REG);
	tmp = cpu_to_le32(val);
	roce_set_field(tmp, ROCEE_EXT_DB_OTH_H_EXT_DB_OTH_SHIFT_M,
		       ROCEE_EXT_DB_OTH_H_EXT_DB_OTH_SHIFT_S,
		       db->ext_db->eodb_dep);
	roce_set_field(tmp, ROCEE_EXT_DB_SQ_H_EXT_DB_OTH_BA_H_M,
		       ROCEE_EXT_DB_SQ_H_EXT_DB_OTH_BA_H_S,
		       db->ext_db->eodb_dep);
	val = le32_to_cpu(tmp);
	roce_write(hr_dev, ROCEE_EXT_DB_OTH_H_REG, val);

	dev_dbg(dev, "ext ODB depth: 0x%x\n", db->ext_db->eodb_dep);
	dev_dbg(dev, "ext ODB threshold: empty: 0x%x, ful: 0x%x\n",
		ext_odb_alept, ext_odb_alful);
}

static int hns_roce_db_ext_init(struct hns_roce_dev *hr_dev, u32 sdb_ext_mod,
				u32 odb_ext_mod)
{
	struct device *dev = &hr_dev->pdev->dev;
	struct hns_roce_v1_priv *priv;
	struct hns_roce_db_table *db;
	dma_addr_t sdb_dma_addr;
	dma_addr_t odb_dma_addr;
	int ret = 0;

	priv = (struct hns_roce_v1_priv *)hr_dev->priv;
	db = &priv->db_table;

	db->ext_db = kmalloc(sizeof(*db->ext_db), GFP_KERNEL);
	if (!db->ext_db)
		return -ENOMEM;

	if (sdb_ext_mod) {
		db->ext_db->sdb_buf_list = kmalloc(
				sizeof(*db->ext_db->sdb_buf_list), GFP_KERNEL);
		if (!db->ext_db->sdb_buf_list) {
			ret = -ENOMEM;
			goto ext_sdb_buf_fail_out;
		}

		db->ext_db->sdb_buf_list->buf = dma_alloc_coherent(dev,
						     HNS_ROCE_V1_EXT_SDB_SIZE,
						     &sdb_dma_addr, GFP_KERNEL);
		if (!db->ext_db->sdb_buf_list->buf) {
			ret = -ENOMEM;
			goto alloc_sq_db_buf_fail;
		}
		db->ext_db->sdb_buf_list->map = sdb_dma_addr;

		db->ext_db->esdb_dep = ilog2(HNS_ROCE_V1_EXT_SDB_DEPTH);
		hns_roce_set_sdb_ext(hr_dev, HNS_ROCE_V1_EXT_SDB_ALEPT,
				     HNS_ROCE_V1_EXT_SDB_ALFUL);
	} else
		hns_roce_set_sdb(hr_dev, HNS_ROCE_V1_SDB_ALEPT,
				 HNS_ROCE_V1_SDB_ALFUL);

	if (odb_ext_mod) {
		db->ext_db->odb_buf_list = kmalloc(
				sizeof(*db->ext_db->odb_buf_list), GFP_KERNEL);
		if (!db->ext_db->odb_buf_list) {
			ret = -ENOMEM;
			goto ext_odb_buf_fail_out;
		}

		db->ext_db->odb_buf_list->buf = dma_alloc_coherent(dev,
						     HNS_ROCE_V1_EXT_ODB_SIZE,
						     &odb_dma_addr, GFP_KERNEL);
		if (!db->ext_db->odb_buf_list->buf) {
			ret = -ENOMEM;
			goto alloc_otr_db_buf_fail;
		}
		db->ext_db->odb_buf_list->map = odb_dma_addr;

		db->ext_db->eodb_dep = ilog2(HNS_ROCE_V1_EXT_ODB_DEPTH);
		hns_roce_set_odb_ext(hr_dev, HNS_ROCE_V1_EXT_ODB_ALEPT,
				     HNS_ROCE_V1_EXT_ODB_ALFUL);
	} else
		hns_roce_set_odb(hr_dev, HNS_ROCE_V1_ODB_ALEPT,
				 HNS_ROCE_V1_ODB_ALFUL);

	hns_roce_set_db_ext_mode(hr_dev, sdb_ext_mod, odb_ext_mod);

	return 0;

alloc_otr_db_buf_fail:
	kfree(db->ext_db->odb_buf_list);

ext_odb_buf_fail_out:
	if (sdb_ext_mod) {
		dma_free_coherent(dev, HNS_ROCE_V1_EXT_SDB_SIZE,
				  db->ext_db->sdb_buf_list->buf,
				  db->ext_db->sdb_buf_list->map);
	}

alloc_sq_db_buf_fail:
	if (sdb_ext_mod)
		kfree(db->ext_db->sdb_buf_list);

ext_sdb_buf_fail_out:
	kfree(db->ext_db);
	return ret;
}

static struct hns_roce_qp *hns_roce_v1_create_lp_qp(struct hns_roce_dev *hr_dev,
						    struct ib_pd *pd)
{
	struct device *dev = &hr_dev->pdev->dev;
	struct ib_qp_init_attr init_attr;
	struct ib_qp *qp;

	memset(&init_attr, 0, sizeof(struct ib_qp_init_attr));
	init_attr.qp_type		= IB_QPT_RC;
	init_attr.sq_sig_type		= IB_SIGNAL_ALL_WR;
	init_attr.cap.max_recv_wr	= HNS_ROCE_MIN_WQE_NUM;
	init_attr.cap.max_send_wr	= HNS_ROCE_MIN_WQE_NUM;

	qp = hns_roce_create_qp(pd, &init_attr, NULL);
	if (IS_ERR(qp)) {
		dev_err(dev, "Create loop qp for mr free failed!");
		return NULL;
	}

	return to_hr_qp(qp);
}

static int hns_roce_v1_rsv_lp_qp(struct hns_roce_dev *hr_dev)
{
	struct hns_roce_caps *caps = &hr_dev->caps;
	struct device *dev = &hr_dev->pdev->dev;
	struct ib_cq_init_attr cq_init_attr;
	struct hns_roce_free_mr *free_mr;
	struct ib_qp_attr attr = { 0 };
	struct hns_roce_v1_priv *priv;
	struct hns_roce_qp *hr_qp;
	struct ib_device *ibdev;
	struct ib_cq *cq;
	struct ib_pd *pd;
	union ib_gid dgid;
	u64 subnet_prefix;
	int attr_mask = 0;
	int ret = -ENOMEM;
	int i, j;
	u8 queue_en[HNS_ROCE_V1_RESV_QP] = { 0 };
	u8 phy_port;
	u8 port = 0;
	u8 sl;

	priv = (struct hns_roce_v1_priv *)hr_dev->priv;
	free_mr = &priv->free_mr;

	/* Reserved cq for loop qp */
	cq_init_attr.cqe		= HNS_ROCE_MIN_WQE_NUM * 2;
	cq_init_attr.comp_vector	= 0;
	cq = hns_roce_ib_create_cq(&hr_dev->ib_dev, &cq_init_attr, NULL);
	if (IS_ERR(cq)) {
		dev_err(dev, "Create cq for reserved loop qp failed!");
		return -ENOMEM;
	}
	free_mr->mr_free_cq = to_hr_cq(cq);
	free_mr->mr_free_cq->ib_cq.device		= &hr_dev->ib_dev;
	free_mr->mr_free_cq->ib_cq.uobject		= NULL;
	free_mr->mr_free_cq->ib_cq.comp_handler		= NULL;
	free_mr->mr_free_cq->ib_cq.event_handler	= NULL;
	free_mr->mr_free_cq->ib_cq.cq_context		= NULL;
	atomic_set(&free_mr->mr_free_cq->ib_cq.usecnt, 0);

	ibdev = &hr_dev->ib_dev;
	pd = rdma_zalloc_drv_obj(ibdev, ib_pd);
	if (!pd)
		goto alloc_mem_failed;

	pd->device  = ibdev;
<<<<<<< HEAD
	ret = hns_roce_alloc_pd(pd, NULL, NULL);
=======
	ret = hns_roce_alloc_pd(pd, NULL);
>>>>>>> 0ecfebd2
	if (ret)
		goto alloc_pd_failed;

	free_mr->mr_free_pd = to_hr_pd(pd);
	free_mr->mr_free_pd->ibpd.device  = &hr_dev->ib_dev;
	free_mr->mr_free_pd->ibpd.uobject = NULL;
	free_mr->mr_free_pd->ibpd.__internal_mr = NULL;
	atomic_set(&free_mr->mr_free_pd->ibpd.usecnt, 0);

	attr.qp_access_flags	= IB_ACCESS_REMOTE_WRITE;
	attr.pkey_index		= 0;
	attr.min_rnr_timer	= 0;
	/* Disable read ability */
	attr.max_dest_rd_atomic = 0;
	attr.max_rd_atomic	= 0;
	/* Use arbitrary values as rq_psn and sq_psn */
	attr.rq_psn		= 0x0808;
	attr.sq_psn		= 0x0808;
	attr.retry_cnt		= 7;
	attr.rnr_retry		= 7;
	attr.timeout		= 0x12;
	attr.path_mtu		= IB_MTU_256;
	attr.ah_attr.type	= RDMA_AH_ATTR_TYPE_ROCE;
	rdma_ah_set_grh(&attr.ah_attr, NULL, 0, 0, 1, 0);
	rdma_ah_set_static_rate(&attr.ah_attr, 3);

	subnet_prefix = cpu_to_be64(0xfe80000000000000LL);
	for (i = 0; i < HNS_ROCE_V1_RESV_QP; i++) {
		phy_port = (i >= HNS_ROCE_MAX_PORTS) ? (i - 2) :
				(i % HNS_ROCE_MAX_PORTS);
		sl = i / HNS_ROCE_MAX_PORTS;

		for (j = 0; j < caps->num_ports; j++) {
			if (hr_dev->iboe.phy_port[j] == phy_port) {
				queue_en[i] = 1;
				port = j;
				break;
			}
		}

		if (!queue_en[i])
			continue;

		free_mr->mr_free_qp[i] = hns_roce_v1_create_lp_qp(hr_dev, pd);
		if (!free_mr->mr_free_qp[i]) {
			dev_err(dev, "Create loop qp failed!\n");
			ret = -ENOMEM;
			goto create_lp_qp_failed;
		}
		hr_qp = free_mr->mr_free_qp[i];

		hr_qp->port		= port;
		hr_qp->phy_port		= phy_port;
		hr_qp->ibqp.qp_type	= IB_QPT_RC;
		hr_qp->ibqp.device	= &hr_dev->ib_dev;
		hr_qp->ibqp.uobject	= NULL;
		atomic_set(&hr_qp->ibqp.usecnt, 0);
		hr_qp->ibqp.pd		= pd;
		hr_qp->ibqp.recv_cq	= cq;
		hr_qp->ibqp.send_cq	= cq;

		rdma_ah_set_port_num(&attr.ah_attr, port + 1);
		rdma_ah_set_sl(&attr.ah_attr, sl);
		attr.port_num		= port + 1;

		attr.dest_qp_num	= hr_qp->qpn;
		memcpy(rdma_ah_retrieve_dmac(&attr.ah_attr),
		       hr_dev->dev_addr[port],
		       MAC_ADDR_OCTET_NUM);

		memcpy(&dgid.raw, &subnet_prefix, sizeof(u64));
		memcpy(&dgid.raw[8], hr_dev->dev_addr[port], 3);
		memcpy(&dgid.raw[13], hr_dev->dev_addr[port] + 3, 3);
		dgid.raw[11] = 0xff;
		dgid.raw[12] = 0xfe;
		dgid.raw[8] ^= 2;
		rdma_ah_set_dgid_raw(&attr.ah_attr, dgid.raw);

		ret = hr_dev->hw->modify_qp(&hr_qp->ibqp, &attr, attr_mask,
					    IB_QPS_RESET, IB_QPS_INIT);
		if (ret) {
			dev_err(dev, "modify qp failed(%d)!\n", ret);
			goto create_lp_qp_failed;
		}

		ret = hr_dev->hw->modify_qp(&hr_qp->ibqp, &attr, IB_QP_DEST_QPN,
					    IB_QPS_INIT, IB_QPS_RTR);
		if (ret) {
			dev_err(dev, "modify qp failed(%d)!\n", ret);
			goto create_lp_qp_failed;
		}

		ret = hr_dev->hw->modify_qp(&hr_qp->ibqp, &attr, attr_mask,
					    IB_QPS_RTR, IB_QPS_RTS);
		if (ret) {
			dev_err(dev, "modify qp failed(%d)!\n", ret);
			goto create_lp_qp_failed;
		}
	}

	return 0;

create_lp_qp_failed:
	for (i -= 1; i >= 0; i--) {
		hr_qp = free_mr->mr_free_qp[i];
		if (hns_roce_v1_destroy_qp(&hr_qp->ibqp, NULL))
			dev_err(dev, "Destroy qp %d for mr free failed!\n", i);
	}

<<<<<<< HEAD
	hns_roce_dealloc_pd(pd);
=======
	hns_roce_dealloc_pd(pd, NULL);
>>>>>>> 0ecfebd2

alloc_pd_failed:
	kfree(pd);

alloc_mem_failed:
<<<<<<< HEAD
	if (hns_roce_ib_destroy_cq(cq))
=======
	if (hns_roce_ib_destroy_cq(cq, NULL))
>>>>>>> 0ecfebd2
		dev_err(dev, "Destroy cq for create_lp_qp failed!\n");

	return ret;
}

static void hns_roce_v1_release_lp_qp(struct hns_roce_dev *hr_dev)
{
	struct device *dev = &hr_dev->pdev->dev;
	struct hns_roce_free_mr *free_mr;
	struct hns_roce_v1_priv *priv;
	struct hns_roce_qp *hr_qp;
	int ret;
	int i;

	priv = (struct hns_roce_v1_priv *)hr_dev->priv;
	free_mr = &priv->free_mr;

	for (i = 0; i < HNS_ROCE_V1_RESV_QP; i++) {
		hr_qp = free_mr->mr_free_qp[i];
		if (!hr_qp)
			continue;

		ret = hns_roce_v1_destroy_qp(&hr_qp->ibqp, NULL);
		if (ret)
			dev_err(dev, "Destroy qp %d for mr free failed(%d)!\n",
				i, ret);
	}

	ret = hns_roce_ib_destroy_cq(&free_mr->mr_free_cq->ib_cq, NULL);
	if (ret)
		dev_err(dev, "Destroy cq for mr_free failed(%d)!\n", ret);

<<<<<<< HEAD
	hns_roce_dealloc_pd(&free_mr->mr_free_pd->ibpd);
=======
	hns_roce_dealloc_pd(&free_mr->mr_free_pd->ibpd, NULL);
	kfree(&free_mr->mr_free_pd->ibpd);
>>>>>>> 0ecfebd2
}

static int hns_roce_db_init(struct hns_roce_dev *hr_dev)
{
	struct device *dev = &hr_dev->pdev->dev;
	struct hns_roce_v1_priv *priv;
	struct hns_roce_db_table *db;
	u32 sdb_ext_mod;
	u32 odb_ext_mod;
	u32 sdb_evt_mod;
	u32 odb_evt_mod;
	int ret = 0;

	priv = (struct hns_roce_v1_priv *)hr_dev->priv;
	db = &priv->db_table;

	memset(db, 0, sizeof(*db));

	/* Default DB mode */
	sdb_ext_mod = HNS_ROCE_SDB_EXTEND_MODE;
	odb_ext_mod = HNS_ROCE_ODB_EXTEND_MODE;
	sdb_evt_mod = HNS_ROCE_SDB_NORMAL_MODE;
	odb_evt_mod = HNS_ROCE_ODB_POLL_MODE;

	db->sdb_ext_mod = sdb_ext_mod;
	db->odb_ext_mod = odb_ext_mod;

	/* Init extend DB */
	ret = hns_roce_db_ext_init(hr_dev, sdb_ext_mod, odb_ext_mod);
	if (ret) {
		dev_err(dev, "Failed in extend DB configuration.\n");
		return ret;
	}

	hns_roce_set_db_event_mode(hr_dev, sdb_evt_mod, odb_evt_mod);

	return 0;
}

static void hns_roce_v1_recreate_lp_qp_work_fn(struct work_struct *work)
{
	struct hns_roce_recreate_lp_qp_work *lp_qp_work;
	struct hns_roce_dev *hr_dev;

	lp_qp_work = container_of(work, struct hns_roce_recreate_lp_qp_work,
				  work);
	hr_dev = to_hr_dev(lp_qp_work->ib_dev);

	hns_roce_v1_release_lp_qp(hr_dev);

	if (hns_roce_v1_rsv_lp_qp(hr_dev))
		dev_err(&hr_dev->pdev->dev, "create reserver qp failed\n");

	if (lp_qp_work->comp_flag)
		complete(lp_qp_work->comp);

	kfree(lp_qp_work);
}

static int hns_roce_v1_recreate_lp_qp(struct hns_roce_dev *hr_dev)
{
	struct device *dev = &hr_dev->pdev->dev;
	struct hns_roce_recreate_lp_qp_work *lp_qp_work;
	struct hns_roce_free_mr *free_mr;
	struct hns_roce_v1_priv *priv;
	struct completion comp;
	unsigned long end =
	  msecs_to_jiffies(HNS_ROCE_V1_RECREATE_LP_QP_TIMEOUT_MSECS) + jiffies;

	priv = (struct hns_roce_v1_priv *)hr_dev->priv;
	free_mr = &priv->free_mr;

	lp_qp_work = kzalloc(sizeof(struct hns_roce_recreate_lp_qp_work),
			     GFP_KERNEL);
	if (!lp_qp_work)
		return -ENOMEM;

	INIT_WORK(&(lp_qp_work->work), hns_roce_v1_recreate_lp_qp_work_fn);

	lp_qp_work->ib_dev = &(hr_dev->ib_dev);
	lp_qp_work->comp = &comp;
	lp_qp_work->comp_flag = 1;

	init_completion(lp_qp_work->comp);

	queue_work(free_mr->free_mr_wq, &(lp_qp_work->work));

	while (time_before_eq(jiffies, end)) {
		if (try_wait_for_completion(&comp))
			return 0;
		msleep(HNS_ROCE_V1_RECREATE_LP_QP_WAIT_VALUE);
	}

	lp_qp_work->comp_flag = 0;
	if (try_wait_for_completion(&comp))
		return 0;

	dev_warn(dev, "recreate lp qp failed 20s timeout and return failed!\n");
	return -ETIMEDOUT;
}

static int hns_roce_v1_send_lp_wqe(struct hns_roce_qp *hr_qp)
{
	struct hns_roce_dev *hr_dev = to_hr_dev(hr_qp->ibqp.device);
	struct device *dev = &hr_dev->pdev->dev;
	struct ib_send_wr send_wr;
	const struct ib_send_wr *bad_wr;
	int ret;

	memset(&send_wr, 0, sizeof(send_wr));
	send_wr.next	= NULL;
	send_wr.num_sge	= 0;
	send_wr.send_flags = 0;
	send_wr.sg_list	= NULL;
	send_wr.wr_id	= (unsigned long long)&send_wr;
	send_wr.opcode	= IB_WR_RDMA_WRITE;

	ret = hns_roce_v1_post_send(&hr_qp->ibqp, &send_wr, &bad_wr);
	if (ret) {
		dev_err(dev, "Post write wqe for mr free failed(%d)!", ret);
		return ret;
	}

	return 0;
}

static void hns_roce_v1_mr_free_work_fn(struct work_struct *work)
{
	struct hns_roce_mr_free_work *mr_work;
	struct ib_wc wc[HNS_ROCE_V1_RESV_QP];
	struct hns_roce_free_mr *free_mr;
	struct hns_roce_cq *mr_free_cq;
	struct hns_roce_v1_priv *priv;
	struct hns_roce_dev *hr_dev;
	struct hns_roce_mr *hr_mr;
	struct hns_roce_qp *hr_qp;
	struct device *dev;
	unsigned long end =
		msecs_to_jiffies(HNS_ROCE_V1_FREE_MR_TIMEOUT_MSECS) + jiffies;
	int i;
	int ret;
	int ne = 0;

	mr_work = container_of(work, struct hns_roce_mr_free_work, work);
	hr_mr = (struct hns_roce_mr *)mr_work->mr;
	hr_dev = to_hr_dev(mr_work->ib_dev);
	dev = &hr_dev->pdev->dev;

	priv = (struct hns_roce_v1_priv *)hr_dev->priv;
	free_mr = &priv->free_mr;
	mr_free_cq = free_mr->mr_free_cq;

	for (i = 0; i < HNS_ROCE_V1_RESV_QP; i++) {
		hr_qp = free_mr->mr_free_qp[i];
		if (!hr_qp)
			continue;
		ne++;

		ret = hns_roce_v1_send_lp_wqe(hr_qp);
		if (ret) {
			dev_err(dev,
			     "Send wqe (qp:0x%lx) for mr free failed(%d)!\n",
			     hr_qp->qpn, ret);
			goto free_work;
		}
	}

	if (!ne) {
		dev_err(dev, "Reserved loop qp is absent!\n");
		goto free_work;
	}

	do {
		ret = hns_roce_v1_poll_cq(&mr_free_cq->ib_cq, ne, wc);
		if (ret < 0 && hr_qp) {
			dev_err(dev,
			   "(qp:0x%lx) starts, Poll cqe failed(%d) for mr 0x%x free! Remain %d cqe\n",
			   hr_qp->qpn, ret, hr_mr->key, ne);
			goto free_work;
		}
		ne -= ret;
		usleep_range(HNS_ROCE_V1_FREE_MR_WAIT_VALUE * 1000,
			     (1 + HNS_ROCE_V1_FREE_MR_WAIT_VALUE) * 1000);
	} while (ne && time_before_eq(jiffies, end));

	if (ne != 0)
		dev_err(dev,
			"Poll cqe for mr 0x%x free timeout! Remain %d cqe\n",
			hr_mr->key, ne);

free_work:
	if (mr_work->comp_flag)
		complete(mr_work->comp);
	kfree(mr_work);
}

static int hns_roce_v1_dereg_mr(struct hns_roce_dev *hr_dev,
				struct hns_roce_mr *mr, struct ib_udata *udata)
{
	struct device *dev = &hr_dev->pdev->dev;
	struct hns_roce_mr_free_work *mr_work;
	struct hns_roce_free_mr *free_mr;
	struct hns_roce_v1_priv *priv;
	struct completion comp;
	unsigned long end =
		msecs_to_jiffies(HNS_ROCE_V1_FREE_MR_TIMEOUT_MSECS) + jiffies;
	unsigned long start = jiffies;
	int npages;
	int ret = 0;

	priv = (struct hns_roce_v1_priv *)hr_dev->priv;
	free_mr = &priv->free_mr;

	if (mr->enabled) {
		if (hns_roce_hw2sw_mpt(hr_dev, NULL, key_to_hw_index(mr->key)
				       & (hr_dev->caps.num_mtpts - 1)))
			dev_warn(dev, "HW2SW_MPT failed!\n");
	}

	mr_work = kzalloc(sizeof(*mr_work), GFP_KERNEL);
	if (!mr_work) {
		ret = -ENOMEM;
		goto free_mr;
	}

	INIT_WORK(&(mr_work->work), hns_roce_v1_mr_free_work_fn);

	mr_work->ib_dev = &(hr_dev->ib_dev);
	mr_work->comp = &comp;
	mr_work->comp_flag = 1;
	mr_work->mr = (void *)mr;
	init_completion(mr_work->comp);

	queue_work(free_mr->free_mr_wq, &(mr_work->work));

	while (time_before_eq(jiffies, end)) {
		if (try_wait_for_completion(&comp))
			goto free_mr;
		msleep(HNS_ROCE_V1_FREE_MR_WAIT_VALUE);
	}

	mr_work->comp_flag = 0;
	if (try_wait_for_completion(&comp))
		goto free_mr;

	dev_warn(dev, "Free mr work 0x%x over 50s and failed!\n", mr->key);
	ret = -ETIMEDOUT;

free_mr:
	dev_dbg(dev, "Free mr 0x%x use 0x%x us.\n",
		mr->key, jiffies_to_usecs(jiffies) - jiffies_to_usecs(start));

	if (mr->size != ~0ULL) {
		npages = ib_umem_page_count(mr->umem);
		dma_free_coherent(dev, npages * 8, mr->pbl_buf,
				  mr->pbl_dma_addr);
	}

	hns_roce_bitmap_free(&hr_dev->mr_table.mtpt_bitmap,
			     key_to_hw_index(mr->key), 0);

	if (mr->umem)
		ib_umem_release(mr->umem);

	kfree(mr);

	return ret;
}

static void hns_roce_db_free(struct hns_roce_dev *hr_dev)
{
	struct device *dev = &hr_dev->pdev->dev;
	struct hns_roce_v1_priv *priv;
	struct hns_roce_db_table *db;

	priv = (struct hns_roce_v1_priv *)hr_dev->priv;
	db = &priv->db_table;

	if (db->sdb_ext_mod) {
		dma_free_coherent(dev, HNS_ROCE_V1_EXT_SDB_SIZE,
				  db->ext_db->sdb_buf_list->buf,
				  db->ext_db->sdb_buf_list->map);
		kfree(db->ext_db->sdb_buf_list);
	}

	if (db->odb_ext_mod) {
		dma_free_coherent(dev, HNS_ROCE_V1_EXT_ODB_SIZE,
				  db->ext_db->odb_buf_list->buf,
				  db->ext_db->odb_buf_list->map);
		kfree(db->ext_db->odb_buf_list);
	}

	kfree(db->ext_db);
}

static int hns_roce_raq_init(struct hns_roce_dev *hr_dev)
{
	int ret;
	u32 val;
	__le32 tmp;
	int raq_shift = 0;
	dma_addr_t addr;
	struct hns_roce_v1_priv *priv;
	struct hns_roce_raq_table *raq;
	struct device *dev = &hr_dev->pdev->dev;

	priv = (struct hns_roce_v1_priv *)hr_dev->priv;
	raq = &priv->raq_table;

	raq->e_raq_buf = kzalloc(sizeof(*(raq->e_raq_buf)), GFP_KERNEL);
	if (!raq->e_raq_buf)
		return -ENOMEM;

	raq->e_raq_buf->buf = dma_alloc_coherent(dev, HNS_ROCE_V1_RAQ_SIZE,
						 &addr, GFP_KERNEL);
	if (!raq->e_raq_buf->buf) {
		ret = -ENOMEM;
		goto err_dma_alloc_raq;
	}
	raq->e_raq_buf->map = addr;

	/* Configure raq extended address. 48bit 4K align*/
	roce_write(hr_dev, ROCEE_EXT_RAQ_REG, raq->e_raq_buf->map >> 12);

	/* Configure raq_shift */
	raq_shift = ilog2(HNS_ROCE_V1_RAQ_SIZE / HNS_ROCE_V1_RAQ_ENTRY);
	val = roce_read(hr_dev, ROCEE_EXT_RAQ_H_REG);
	tmp = cpu_to_le32(val);
	roce_set_field(tmp, ROCEE_EXT_RAQ_H_EXT_RAQ_SHIFT_M,
		       ROCEE_EXT_RAQ_H_EXT_RAQ_SHIFT_S, raq_shift);
	/*
	 * 44 = 32 + 12, When evaluating addr to hardware, shift 12 because of
	 * using 4K page, and shift more 32 because of
	 * caculating the high 32 bit value evaluated to hardware.
	 */
	roce_set_field(tmp, ROCEE_EXT_RAQ_H_EXT_RAQ_BA_H_M,
		       ROCEE_EXT_RAQ_H_EXT_RAQ_BA_H_S,
		       raq->e_raq_buf->map >> 44);
	val = le32_to_cpu(tmp);
	roce_write(hr_dev, ROCEE_EXT_RAQ_H_REG, val);
	dev_dbg(dev, "Configure raq_shift 0x%x.\n", val);

	/* Configure raq threshold */
	val = roce_read(hr_dev, ROCEE_RAQ_WL_REG);
	tmp = cpu_to_le32(val);
	roce_set_field(tmp, ROCEE_RAQ_WL_ROCEE_RAQ_WL_M,
		       ROCEE_RAQ_WL_ROCEE_RAQ_WL_S,
		       HNS_ROCE_V1_EXT_RAQ_WF);
	val = le32_to_cpu(tmp);
	roce_write(hr_dev, ROCEE_RAQ_WL_REG, val);
	dev_dbg(dev, "Configure raq_wl 0x%x.\n", val);

	/* Enable extend raq */
	val = roce_read(hr_dev, ROCEE_WRMS_POL_TIME_INTERVAL_REG);
	tmp = cpu_to_le32(val);
	roce_set_field(tmp,
		       ROCEE_WRMS_POL_TIME_INTERVAL_WRMS_POL_TIME_INTERVAL_M,
		       ROCEE_WRMS_POL_TIME_INTERVAL_WRMS_POL_TIME_INTERVAL_S,
		       POL_TIME_INTERVAL_VAL);
	roce_set_bit(tmp, ROCEE_WRMS_POL_TIME_INTERVAL_WRMS_EXT_RAQ_MODE, 1);
	roce_set_field(tmp,
		       ROCEE_WRMS_POL_TIME_INTERVAL_WRMS_RAQ_TIMEOUT_CHK_CFG_M,
		       ROCEE_WRMS_POL_TIME_INTERVAL_WRMS_RAQ_TIMEOUT_CHK_CFG_S,
		       2);
	roce_set_bit(tmp,
		     ROCEE_WRMS_POL_TIME_INTERVAL_WRMS_RAQ_TIMEOUT_CHK_EN_S, 1);
	val = le32_to_cpu(tmp);
	roce_write(hr_dev, ROCEE_WRMS_POL_TIME_INTERVAL_REG, val);
	dev_dbg(dev, "Configure WrmsPolTimeInterval 0x%x.\n", val);

	/* Enable raq drop */
	val = roce_read(hr_dev, ROCEE_GLB_CFG_REG);
	tmp = cpu_to_le32(val);
	roce_set_bit(tmp, ROCEE_GLB_CFG_TRP_RAQ_DROP_EN_S, 1);
	val = le32_to_cpu(tmp);
	roce_write(hr_dev, ROCEE_GLB_CFG_REG, val);
	dev_dbg(dev, "Configure GlbCfg = 0x%x.\n", val);

	return 0;

err_dma_alloc_raq:
	kfree(raq->e_raq_buf);
	return ret;
}

static void hns_roce_raq_free(struct hns_roce_dev *hr_dev)
{
	struct device *dev = &hr_dev->pdev->dev;
	struct hns_roce_v1_priv *priv;
	struct hns_roce_raq_table *raq;

	priv = (struct hns_roce_v1_priv *)hr_dev->priv;
	raq = &priv->raq_table;

	dma_free_coherent(dev, HNS_ROCE_V1_RAQ_SIZE, raq->e_raq_buf->buf,
			  raq->e_raq_buf->map);
	kfree(raq->e_raq_buf);
}

static void hns_roce_port_enable(struct hns_roce_dev *hr_dev, int enable_flag)
{
	__le32 tmp;
	u32 val;

	if (enable_flag) {
		val = roce_read(hr_dev, ROCEE_GLB_CFG_REG);
		 /* Open all ports */
		tmp = cpu_to_le32(val);
		roce_set_field(tmp, ROCEE_GLB_CFG_ROCEE_PORT_ST_M,
			       ROCEE_GLB_CFG_ROCEE_PORT_ST_S,
			       ALL_PORT_VAL_OPEN);
		val = le32_to_cpu(tmp);
		roce_write(hr_dev, ROCEE_GLB_CFG_REG, val);
	} else {
		val = roce_read(hr_dev, ROCEE_GLB_CFG_REG);
		/* Close all ports */
		tmp = cpu_to_le32(val);
		roce_set_field(tmp, ROCEE_GLB_CFG_ROCEE_PORT_ST_M,
			       ROCEE_GLB_CFG_ROCEE_PORT_ST_S, 0x0);
		val = le32_to_cpu(tmp);
		roce_write(hr_dev, ROCEE_GLB_CFG_REG, val);
	}
}

static int hns_roce_bt_init(struct hns_roce_dev *hr_dev)
{
	struct device *dev = &hr_dev->pdev->dev;
	struct hns_roce_v1_priv *priv;
	int ret;

	priv = (struct hns_roce_v1_priv *)hr_dev->priv;

	priv->bt_table.qpc_buf.buf = dma_alloc_coherent(dev,
		HNS_ROCE_BT_RSV_BUF_SIZE, &priv->bt_table.qpc_buf.map,
		GFP_KERNEL);
	if (!priv->bt_table.qpc_buf.buf)
		return -ENOMEM;

	priv->bt_table.mtpt_buf.buf = dma_alloc_coherent(dev,
		HNS_ROCE_BT_RSV_BUF_SIZE, &priv->bt_table.mtpt_buf.map,
		GFP_KERNEL);
	if (!priv->bt_table.mtpt_buf.buf) {
		ret = -ENOMEM;
		goto err_failed_alloc_mtpt_buf;
	}

	priv->bt_table.cqc_buf.buf = dma_alloc_coherent(dev,
		HNS_ROCE_BT_RSV_BUF_SIZE, &priv->bt_table.cqc_buf.map,
		GFP_KERNEL);
	if (!priv->bt_table.cqc_buf.buf) {
		ret = -ENOMEM;
		goto err_failed_alloc_cqc_buf;
	}

	return 0;

err_failed_alloc_cqc_buf:
	dma_free_coherent(dev, HNS_ROCE_BT_RSV_BUF_SIZE,
		priv->bt_table.mtpt_buf.buf, priv->bt_table.mtpt_buf.map);

err_failed_alloc_mtpt_buf:
	dma_free_coherent(dev, HNS_ROCE_BT_RSV_BUF_SIZE,
		priv->bt_table.qpc_buf.buf, priv->bt_table.qpc_buf.map);

	return ret;
}

static void hns_roce_bt_free(struct hns_roce_dev *hr_dev)
{
	struct device *dev = &hr_dev->pdev->dev;
	struct hns_roce_v1_priv *priv;

	priv = (struct hns_roce_v1_priv *)hr_dev->priv;

	dma_free_coherent(dev, HNS_ROCE_BT_RSV_BUF_SIZE,
		priv->bt_table.cqc_buf.buf, priv->bt_table.cqc_buf.map);

	dma_free_coherent(dev, HNS_ROCE_BT_RSV_BUF_SIZE,
		priv->bt_table.mtpt_buf.buf, priv->bt_table.mtpt_buf.map);

	dma_free_coherent(dev, HNS_ROCE_BT_RSV_BUF_SIZE,
		priv->bt_table.qpc_buf.buf, priv->bt_table.qpc_buf.map);
}

static int hns_roce_tptr_init(struct hns_roce_dev *hr_dev)
{
	struct device *dev = &hr_dev->pdev->dev;
	struct hns_roce_buf_list *tptr_buf;
	struct hns_roce_v1_priv *priv;

	priv = (struct hns_roce_v1_priv *)hr_dev->priv;
	tptr_buf = &priv->tptr_table.tptr_buf;

	/*
	 * This buffer will be used for CQ's tptr(tail pointer), also
	 * named ci(customer index). Every CQ will use 2 bytes to save
	 * cqe ci in hip06. Hardware will read this area to get new ci
	 * when the queue is almost full.
	 */
	tptr_buf->buf = dma_alloc_coherent(dev, HNS_ROCE_V1_TPTR_BUF_SIZE,
					   &tptr_buf->map, GFP_KERNEL);
	if (!tptr_buf->buf)
		return -ENOMEM;

	hr_dev->tptr_dma_addr = tptr_buf->map;
	hr_dev->tptr_size = HNS_ROCE_V1_TPTR_BUF_SIZE;

	return 0;
}

static void hns_roce_tptr_free(struct hns_roce_dev *hr_dev)
{
	struct device *dev = &hr_dev->pdev->dev;
	struct hns_roce_buf_list *tptr_buf;
	struct hns_roce_v1_priv *priv;

	priv = (struct hns_roce_v1_priv *)hr_dev->priv;
	tptr_buf = &priv->tptr_table.tptr_buf;

	dma_free_coherent(dev, HNS_ROCE_V1_TPTR_BUF_SIZE,
			  tptr_buf->buf, tptr_buf->map);
}

static int hns_roce_free_mr_init(struct hns_roce_dev *hr_dev)
{
	struct device *dev = &hr_dev->pdev->dev;
	struct hns_roce_free_mr *free_mr;
	struct hns_roce_v1_priv *priv;
	int ret = 0;

	priv = (struct hns_roce_v1_priv *)hr_dev->priv;
	free_mr = &priv->free_mr;

	free_mr->free_mr_wq = create_singlethread_workqueue("hns_roce_free_mr");
	if (!free_mr->free_mr_wq) {
		dev_err(dev, "Create free mr workqueue failed!\n");
		return -ENOMEM;
	}

	ret = hns_roce_v1_rsv_lp_qp(hr_dev);
	if (ret) {
		dev_err(dev, "Reserved loop qp failed(%d)!\n", ret);
		flush_workqueue(free_mr->free_mr_wq);
		destroy_workqueue(free_mr->free_mr_wq);
	}

	return ret;
}

static void hns_roce_free_mr_free(struct hns_roce_dev *hr_dev)
{
	struct hns_roce_free_mr *free_mr;
	struct hns_roce_v1_priv *priv;

	priv = (struct hns_roce_v1_priv *)hr_dev->priv;
	free_mr = &priv->free_mr;

	flush_workqueue(free_mr->free_mr_wq);
	destroy_workqueue(free_mr->free_mr_wq);

	hns_roce_v1_release_lp_qp(hr_dev);
}

/**
 * hns_roce_v1_reset - reset RoCE
 * @hr_dev: RoCE device struct pointer
 * @enable: true -- drop reset, false -- reset
 * return 0 - success , negative --fail
 */
static int hns_roce_v1_reset(struct hns_roce_dev *hr_dev, bool dereset)
{
	struct device_node *dsaf_node;
	struct device *dev = &hr_dev->pdev->dev;
	struct device_node *np = dev->of_node;
	struct fwnode_handle *fwnode;
	int ret;

	/* check if this is DT/ACPI case */
	if (dev_of_node(dev)) {
		dsaf_node = of_parse_phandle(np, "dsaf-handle", 0);
		if (!dsaf_node) {
			dev_err(dev, "could not find dsaf-handle\n");
			return -EINVAL;
		}
		fwnode = &dsaf_node->fwnode;
	} else if (is_acpi_device_node(dev->fwnode)) {
		struct fwnode_reference_args args;

		ret = acpi_node_get_property_reference(dev->fwnode,
						       "dsaf-handle", 0, &args);
		if (ret) {
			dev_err(dev, "could not find dsaf-handle\n");
			return ret;
		}
		fwnode = args.fwnode;
	} else {
		dev_err(dev, "cannot read data from DT or ACPI\n");
		return -ENXIO;
	}

	ret = hns_dsaf_roce_reset(fwnode, false);
	if (ret)
		return ret;

	if (dereset) {
		msleep(SLEEP_TIME_INTERVAL);
		ret = hns_dsaf_roce_reset(fwnode, true);
	}

	return ret;
}

static int hns_roce_v1_profile(struct hns_roce_dev *hr_dev)
{
	int i = 0;
	struct hns_roce_caps *caps = &hr_dev->caps;

	hr_dev->vendor_id = roce_read(hr_dev, ROCEE_VENDOR_ID_REG);
	hr_dev->vendor_part_id = roce_read(hr_dev, ROCEE_VENDOR_PART_ID_REG);
	hr_dev->sys_image_guid = roce_read(hr_dev, ROCEE_SYS_IMAGE_GUID_L_REG) |
				((u64)roce_read(hr_dev,
					    ROCEE_SYS_IMAGE_GUID_H_REG) << 32);
	hr_dev->hw_rev		= HNS_ROCE_HW_VER1;

	caps->num_qps		= HNS_ROCE_V1_MAX_QP_NUM;
	caps->max_wqes		= HNS_ROCE_V1_MAX_WQE_NUM;
	caps->min_wqes		= HNS_ROCE_MIN_WQE_NUM;
	caps->num_cqs		= HNS_ROCE_V1_MAX_CQ_NUM;
	caps->min_cqes		= HNS_ROCE_MIN_CQE_NUM;
	caps->max_cqes		= HNS_ROCE_V1_MAX_CQE_NUM;
	caps->max_sq_sg		= HNS_ROCE_V1_SG_NUM;
	caps->max_rq_sg		= HNS_ROCE_V1_SG_NUM;
	caps->max_sq_inline	= HNS_ROCE_V1_INLINE_SIZE;
	caps->num_uars		= HNS_ROCE_V1_UAR_NUM;
	caps->phy_num_uars	= HNS_ROCE_V1_PHY_UAR_NUM;
	caps->num_aeq_vectors	= HNS_ROCE_V1_AEQE_VEC_NUM;
	caps->num_comp_vectors	= HNS_ROCE_V1_COMP_VEC_NUM;
	caps->num_other_vectors	= HNS_ROCE_V1_ABNORMAL_VEC_NUM;
	caps->num_mtpts		= HNS_ROCE_V1_MAX_MTPT_NUM;
	caps->num_mtt_segs	= HNS_ROCE_V1_MAX_MTT_SEGS;
	caps->num_pds		= HNS_ROCE_V1_MAX_PD_NUM;
	caps->max_qp_init_rdma	= HNS_ROCE_V1_MAX_QP_INIT_RDMA;
	caps->max_qp_dest_rdma	= HNS_ROCE_V1_MAX_QP_DEST_RDMA;
	caps->max_sq_desc_sz	= HNS_ROCE_V1_MAX_SQ_DESC_SZ;
	caps->max_rq_desc_sz	= HNS_ROCE_V1_MAX_RQ_DESC_SZ;
	caps->qpc_entry_sz	= HNS_ROCE_V1_QPC_ENTRY_SIZE;
	caps->irrl_entry_sz	= HNS_ROCE_V1_IRRL_ENTRY_SIZE;
	caps->cqc_entry_sz	= HNS_ROCE_V1_CQC_ENTRY_SIZE;
	caps->mtpt_entry_sz	= HNS_ROCE_V1_MTPT_ENTRY_SIZE;
	caps->mtt_entry_sz	= HNS_ROCE_V1_MTT_ENTRY_SIZE;
	caps->cq_entry_sz	= HNS_ROCE_V1_CQE_ENTRY_SIZE;
	caps->page_size_cap	= HNS_ROCE_V1_PAGE_SIZE_SUPPORT;
	caps->reserved_lkey	= 0;
	caps->reserved_pds	= 0;
	caps->reserved_mrws	= 1;
	caps->reserved_uars	= 0;
	caps->reserved_cqs	= 0;
	caps->chunk_sz		= HNS_ROCE_V1_TABLE_CHUNK_SIZE;

	for (i = 0; i < caps->num_ports; i++)
		caps->pkey_table_len[i] = 1;

	for (i = 0; i < caps->num_ports; i++) {
		/* Six ports shared 16 GID in v1 engine */
		if (i >= (HNS_ROCE_V1_GID_NUM % caps->num_ports))
			caps->gid_table_len[i] = HNS_ROCE_V1_GID_NUM /
						 caps->num_ports;
		else
			caps->gid_table_len[i] = HNS_ROCE_V1_GID_NUM /
						 caps->num_ports + 1;
	}

	caps->ceqe_depth = HNS_ROCE_V1_COMP_EQE_NUM;
	caps->aeqe_depth = HNS_ROCE_V1_ASYNC_EQE_NUM;
	caps->local_ca_ack_delay = roce_read(hr_dev, ROCEE_ACK_DELAY_REG);
	caps->max_mtu = IB_MTU_2048;

	return 0;
}

static int hns_roce_v1_init(struct hns_roce_dev *hr_dev)
{
	int ret;
	u32 val;
	__le32 tmp;
	struct device *dev = &hr_dev->pdev->dev;

	/* DMAE user config */
	val = roce_read(hr_dev, ROCEE_DMAE_USER_CFG1_REG);
	tmp = cpu_to_le32(val);
	roce_set_field(tmp, ROCEE_DMAE_USER_CFG1_ROCEE_CACHE_TB_CFG_M,
		       ROCEE_DMAE_USER_CFG1_ROCEE_CACHE_TB_CFG_S, 0xf);
	roce_set_field(tmp, ROCEE_DMAE_USER_CFG1_ROCEE_STREAM_ID_TB_CFG_M,
		       ROCEE_DMAE_USER_CFG1_ROCEE_STREAM_ID_TB_CFG_S,
		       1 << PAGES_SHIFT_16);
	val = le32_to_cpu(tmp);
	roce_write(hr_dev, ROCEE_DMAE_USER_CFG1_REG, val);

	val = roce_read(hr_dev, ROCEE_DMAE_USER_CFG2_REG);
	tmp = cpu_to_le32(val);
	roce_set_field(tmp, ROCEE_DMAE_USER_CFG2_ROCEE_CACHE_PKT_CFG_M,
		       ROCEE_DMAE_USER_CFG2_ROCEE_CACHE_PKT_CFG_S, 0xf);
	roce_set_field(tmp, ROCEE_DMAE_USER_CFG2_ROCEE_STREAM_ID_PKT_CFG_M,
		       ROCEE_DMAE_USER_CFG2_ROCEE_STREAM_ID_PKT_CFG_S,
		       1 << PAGES_SHIFT_16);

	ret = hns_roce_db_init(hr_dev);
	if (ret) {
		dev_err(dev, "doorbell init failed!\n");
		return ret;
	}

	ret = hns_roce_raq_init(hr_dev);
	if (ret) {
		dev_err(dev, "raq init failed!\n");
		goto error_failed_raq_init;
	}

	ret = hns_roce_bt_init(hr_dev);
	if (ret) {
		dev_err(dev, "bt init failed!\n");
		goto error_failed_bt_init;
	}

	ret = hns_roce_tptr_init(hr_dev);
	if (ret) {
		dev_err(dev, "tptr init failed!\n");
		goto error_failed_tptr_init;
	}

	ret = hns_roce_free_mr_init(hr_dev);
	if (ret) {
		dev_err(dev, "free mr init failed!\n");
		goto error_failed_free_mr_init;
	}

	hns_roce_port_enable(hr_dev, HNS_ROCE_PORT_UP);

	return 0;

error_failed_free_mr_init:
	hns_roce_tptr_free(hr_dev);

error_failed_tptr_init:
	hns_roce_bt_free(hr_dev);

error_failed_bt_init:
	hns_roce_raq_free(hr_dev);

error_failed_raq_init:
	hns_roce_db_free(hr_dev);
	return ret;
}

static void hns_roce_v1_exit(struct hns_roce_dev *hr_dev)
{
	hns_roce_port_enable(hr_dev, HNS_ROCE_PORT_DOWN);
	hns_roce_free_mr_free(hr_dev);
	hns_roce_tptr_free(hr_dev);
	hns_roce_bt_free(hr_dev);
	hns_roce_raq_free(hr_dev);
	hns_roce_db_free(hr_dev);
}

static int hns_roce_v1_cmd_pending(struct hns_roce_dev *hr_dev)
{
	u32 status = readl(hr_dev->reg_base + ROCEE_MB6_REG);

	return (!!(status & (1 << HCR_GO_BIT)));
}

static int hns_roce_v1_post_mbox(struct hns_roce_dev *hr_dev, u64 in_param,
				 u64 out_param, u32 in_modifier, u8 op_modifier,
				 u16 op, u16 token, int event)
{
	u32 __iomem *hcr = (u32 __iomem *)(hr_dev->reg_base + ROCEE_MB1_REG);
	unsigned long end;
	u32 val = 0;
	__le32 tmp;

	end = msecs_to_jiffies(GO_BIT_TIMEOUT_MSECS) + jiffies;
	while (hns_roce_v1_cmd_pending(hr_dev)) {
		if (time_after(jiffies, end)) {
			dev_err(hr_dev->dev, "jiffies=%d end=%d\n",
				(int)jiffies, (int)end);
			return -EAGAIN;
		}
		cond_resched();
	}

	tmp = cpu_to_le32(val);
	roce_set_field(tmp, ROCEE_MB6_ROCEE_MB_CMD_M, ROCEE_MB6_ROCEE_MB_CMD_S,
		       op);
	roce_set_field(tmp, ROCEE_MB6_ROCEE_MB_CMD_MDF_M,
		       ROCEE_MB6_ROCEE_MB_CMD_MDF_S, op_modifier);
	roce_set_bit(tmp, ROCEE_MB6_ROCEE_MB_EVENT_S, event);
	roce_set_bit(tmp, ROCEE_MB6_ROCEE_MB_HW_RUN_S, 1);
	roce_set_field(tmp, ROCEE_MB6_ROCEE_MB_TOKEN_M,
		       ROCEE_MB6_ROCEE_MB_TOKEN_S, token);

	val = le32_to_cpu(tmp);
	writeq(in_param, hcr + 0);
	writeq(out_param, hcr + 2);
	writel(in_modifier, hcr + 4);
	/* Memory barrier */
	wmb();

	writel(val, hcr + 5);

	return 0;
}

static int hns_roce_v1_chk_mbox(struct hns_roce_dev *hr_dev,
				unsigned long timeout)
{
	u8 __iomem *hcr = hr_dev->reg_base + ROCEE_MB1_REG;
	unsigned long end = 0;
	u32 status = 0;

	end = msecs_to_jiffies(timeout) + jiffies;
	while (hns_roce_v1_cmd_pending(hr_dev) && time_before(jiffies, end))
		cond_resched();

	if (hns_roce_v1_cmd_pending(hr_dev)) {
		dev_err(hr_dev->dev, "[cmd_poll]hw run cmd TIMEDOUT!\n");
		return -ETIMEDOUT;
	}

	status = le32_to_cpu((__force __le32)
			      __raw_readl(hcr + HCR_STATUS_OFFSET));
	if ((status & STATUS_MASK) != 0x1) {
		dev_err(hr_dev->dev, "mailbox status 0x%x!\n", status);
		return -EBUSY;
	}

	return 0;
}

static int hns_roce_v1_set_gid(struct hns_roce_dev *hr_dev, u8 port,
			       int gid_index, const union ib_gid *gid,
			       const struct ib_gid_attr *attr)
{
	u32 *p = NULL;
	u8 gid_idx = 0;

	gid_idx = hns_get_gid_index(hr_dev, port, gid_index);

	p = (u32 *)&gid->raw[0];
	roce_raw_write(*p, hr_dev->reg_base + ROCEE_PORT_GID_L_0_REG +
		       (HNS_ROCE_V1_GID_NUM * gid_idx));

	p = (u32 *)&gid->raw[4];
	roce_raw_write(*p, hr_dev->reg_base + ROCEE_PORT_GID_ML_0_REG +
		       (HNS_ROCE_V1_GID_NUM * gid_idx));

	p = (u32 *)&gid->raw[8];
	roce_raw_write(*p, hr_dev->reg_base + ROCEE_PORT_GID_MH_0_REG +
		       (HNS_ROCE_V1_GID_NUM * gid_idx));

	p = (u32 *)&gid->raw[0xc];
	roce_raw_write(*p, hr_dev->reg_base + ROCEE_PORT_GID_H_0_REG +
		       (HNS_ROCE_V1_GID_NUM * gid_idx));

	return 0;
}

static int hns_roce_v1_set_mac(struct hns_roce_dev *hr_dev, u8 phy_port,
			       u8 *addr)
{
	u32 reg_smac_l;
	u16 reg_smac_h;
	__le32 tmp;
	u16 *p_h;
	u32 *p;
	u32 val;

	/*
	 * When mac changed, loopback may fail
	 * because of smac not equal to dmac.
	 * We Need to release and create reserved qp again.
	 */
	if (hr_dev->hw->dereg_mr) {
		int ret;

		ret = hns_roce_v1_recreate_lp_qp(hr_dev);
		if (ret && ret != -ETIMEDOUT)
			return ret;
	}

	p = (u32 *)(&addr[0]);
	reg_smac_l = *p;
	roce_raw_write(reg_smac_l, hr_dev->reg_base + ROCEE_SMAC_L_0_REG +
		       PHY_PORT_OFFSET * phy_port);

	val = roce_read(hr_dev,
			ROCEE_SMAC_H_0_REG + phy_port * PHY_PORT_OFFSET);
	tmp = cpu_to_le32(val);
	p_h = (u16 *)(&addr[4]);
	reg_smac_h  = *p_h;
	roce_set_field(tmp, ROCEE_SMAC_H_ROCEE_SMAC_H_M,
		       ROCEE_SMAC_H_ROCEE_SMAC_H_S, reg_smac_h);
	val = le32_to_cpu(tmp);
	roce_write(hr_dev, ROCEE_SMAC_H_0_REG + phy_port * PHY_PORT_OFFSET,
		   val);

	return 0;
}

static void hns_roce_v1_set_mtu(struct hns_roce_dev *hr_dev, u8 phy_port,
				enum ib_mtu mtu)
{
	__le32 tmp;
	u32 val;

	val = roce_read(hr_dev,
			ROCEE_SMAC_H_0_REG + phy_port * PHY_PORT_OFFSET);
	tmp = cpu_to_le32(val);
	roce_set_field(tmp, ROCEE_SMAC_H_ROCEE_PORT_MTU_M,
		       ROCEE_SMAC_H_ROCEE_PORT_MTU_S, mtu);
	val = le32_to_cpu(tmp);
	roce_write(hr_dev, ROCEE_SMAC_H_0_REG + phy_port * PHY_PORT_OFFSET,
		   val);
}

static int hns_roce_v1_write_mtpt(void *mb_buf, struct hns_roce_mr *mr,
				  unsigned long mtpt_idx)
{
	struct hns_roce_v1_mpt_entry *mpt_entry;
	struct sg_dma_page_iter sg_iter;
	u64 *pages;
	int i;

	/* MPT filled into mailbox buf */
	mpt_entry = (struct hns_roce_v1_mpt_entry *)mb_buf;
	memset(mpt_entry, 0, sizeof(*mpt_entry));

	roce_set_field(mpt_entry->mpt_byte_4, MPT_BYTE_4_KEY_STATE_M,
		       MPT_BYTE_4_KEY_STATE_S, KEY_VALID);
	roce_set_field(mpt_entry->mpt_byte_4, MPT_BYTE_4_KEY_M,
		       MPT_BYTE_4_KEY_S, mr->key);
	roce_set_field(mpt_entry->mpt_byte_4, MPT_BYTE_4_PAGE_SIZE_M,
		       MPT_BYTE_4_PAGE_SIZE_S, MR_SIZE_4K);
	roce_set_bit(mpt_entry->mpt_byte_4, MPT_BYTE_4_MW_TYPE_S, 0);
	roce_set_bit(mpt_entry->mpt_byte_4, MPT_BYTE_4_MW_BIND_ENABLE_S,
		     (mr->access & IB_ACCESS_MW_BIND ? 1 : 0));
	roce_set_bit(mpt_entry->mpt_byte_4, MPT_BYTE_4_OWN_S, 0);
	roce_set_field(mpt_entry->mpt_byte_4, MPT_BYTE_4_MEMORY_LOCATION_TYPE_M,
		       MPT_BYTE_4_MEMORY_LOCATION_TYPE_S, mr->type);
	roce_set_bit(mpt_entry->mpt_byte_4, MPT_BYTE_4_REMOTE_ATOMIC_S, 0);
	roce_set_bit(mpt_entry->mpt_byte_4, MPT_BYTE_4_LOCAL_WRITE_S,
		     (mr->access & IB_ACCESS_LOCAL_WRITE ? 1 : 0));
	roce_set_bit(mpt_entry->mpt_byte_4, MPT_BYTE_4_REMOTE_WRITE_S,
		     (mr->access & IB_ACCESS_REMOTE_WRITE ? 1 : 0));
	roce_set_bit(mpt_entry->mpt_byte_4, MPT_BYTE_4_REMOTE_READ_S,
		     (mr->access & IB_ACCESS_REMOTE_READ ? 1 : 0));
	roce_set_bit(mpt_entry->mpt_byte_4, MPT_BYTE_4_REMOTE_INVAL_ENABLE_S,
		     0);
	roce_set_bit(mpt_entry->mpt_byte_4, MPT_BYTE_4_ADDRESS_TYPE_S, 0);

	roce_set_field(mpt_entry->mpt_byte_12, MPT_BYTE_12_PBL_ADDR_H_M,
		       MPT_BYTE_12_PBL_ADDR_H_S, 0);
	roce_set_field(mpt_entry->mpt_byte_12, MPT_BYTE_12_MW_BIND_COUNTER_M,
		       MPT_BYTE_12_MW_BIND_COUNTER_S, 0);

	mpt_entry->virt_addr_l = cpu_to_le32((u32)mr->iova);
	mpt_entry->virt_addr_h = cpu_to_le32((u32)(mr->iova >> 32));
	mpt_entry->length = cpu_to_le32((u32)mr->size);

	roce_set_field(mpt_entry->mpt_byte_28, MPT_BYTE_28_PD_M,
		       MPT_BYTE_28_PD_S, mr->pd);
	roce_set_field(mpt_entry->mpt_byte_28, MPT_BYTE_28_L_KEY_IDX_L_M,
		       MPT_BYTE_28_L_KEY_IDX_L_S, mtpt_idx);
	roce_set_field(mpt_entry->mpt_byte_64, MPT_BYTE_64_L_KEY_IDX_H_M,
		       MPT_BYTE_64_L_KEY_IDX_H_S, mtpt_idx >> MTPT_IDX_SHIFT);

	/* DMA memory register */
	if (mr->type == MR_TYPE_DMA)
		return 0;

	pages = (u64 *) __get_free_page(GFP_KERNEL);
	if (!pages)
		return -ENOMEM;

	i = 0;
	for_each_sg_dma_page(mr->umem->sg_head.sgl, &sg_iter, mr->umem->nmap, 0) {
		pages[i] = ((u64)sg_page_iter_dma_address(&sg_iter)) >> 12;

		/* Directly record to MTPT table firstly 7 entry */
		if (i >= HNS_ROCE_MAX_INNER_MTPT_NUM)
			break;
		i++;
	}

	/* Register user mr */
	for (i = 0; i < HNS_ROCE_MAX_INNER_MTPT_NUM; i++) {
		switch (i) {
		case 0:
			mpt_entry->pa0_l = cpu_to_le32((u32)(pages[i]));
			roce_set_field(mpt_entry->mpt_byte_36,
				MPT_BYTE_36_PA0_H_M,
				MPT_BYTE_36_PA0_H_S,
				(u32)(pages[i] >> PAGES_SHIFT_32));
			break;
		case 1:
			roce_set_field(mpt_entry->mpt_byte_36,
				       MPT_BYTE_36_PA1_L_M,
				       MPT_BYTE_36_PA1_L_S, (u32)(pages[i]));
			roce_set_field(mpt_entry->mpt_byte_40,
				MPT_BYTE_40_PA1_H_M,
				MPT_BYTE_40_PA1_H_S,
				(u32)(pages[i] >> PAGES_SHIFT_24));
			break;
		case 2:
			roce_set_field(mpt_entry->mpt_byte_40,
				       MPT_BYTE_40_PA2_L_M,
				       MPT_BYTE_40_PA2_L_S, (u32)(pages[i]));
			roce_set_field(mpt_entry->mpt_byte_44,
				MPT_BYTE_44_PA2_H_M,
				MPT_BYTE_44_PA2_H_S,
				(u32)(pages[i] >> PAGES_SHIFT_16));
			break;
		case 3:
			roce_set_field(mpt_entry->mpt_byte_44,
				       MPT_BYTE_44_PA3_L_M,
				       MPT_BYTE_44_PA3_L_S, (u32)(pages[i]));
			roce_set_field(mpt_entry->mpt_byte_48,
				MPT_BYTE_48_PA3_H_M,
				MPT_BYTE_48_PA3_H_S,
				(u32)(pages[i] >> PAGES_SHIFT_8));
			break;
		case 4:
			mpt_entry->pa4_l = cpu_to_le32((u32)(pages[i]));
			roce_set_field(mpt_entry->mpt_byte_56,
				MPT_BYTE_56_PA4_H_M,
				MPT_BYTE_56_PA4_H_S,
				(u32)(pages[i] >> PAGES_SHIFT_32));
			break;
		case 5:
			roce_set_field(mpt_entry->mpt_byte_56,
				       MPT_BYTE_56_PA5_L_M,
				       MPT_BYTE_56_PA5_L_S, (u32)(pages[i]));
			roce_set_field(mpt_entry->mpt_byte_60,
				MPT_BYTE_60_PA5_H_M,
				MPT_BYTE_60_PA5_H_S,
				(u32)(pages[i] >> PAGES_SHIFT_24));
			break;
		case 6:
			roce_set_field(mpt_entry->mpt_byte_60,
				       MPT_BYTE_60_PA6_L_M,
				       MPT_BYTE_60_PA6_L_S, (u32)(pages[i]));
			roce_set_field(mpt_entry->mpt_byte_64,
				MPT_BYTE_64_PA6_H_M,
				MPT_BYTE_64_PA6_H_S,
				(u32)(pages[i] >> PAGES_SHIFT_16));
			break;
		default:
			break;
		}
	}

	free_page((unsigned long) pages);

	mpt_entry->pbl_addr_l = cpu_to_le32((u32)(mr->pbl_dma_addr));

	roce_set_field(mpt_entry->mpt_byte_12, MPT_BYTE_12_PBL_ADDR_H_M,
		       MPT_BYTE_12_PBL_ADDR_H_S,
		       ((u32)(mr->pbl_dma_addr >> 32)));

	return 0;
}

static void *get_cqe(struct hns_roce_cq *hr_cq, int n)
{
	return hns_roce_buf_offset(&hr_cq->hr_buf.hr_buf,
				   n * HNS_ROCE_V1_CQE_ENTRY_SIZE);
}

static void *get_sw_cqe(struct hns_roce_cq *hr_cq, int n)
{
	struct hns_roce_cqe *hr_cqe = get_cqe(hr_cq, n & hr_cq->ib_cq.cqe);

	/* Get cqe when Owner bit is Conversely with the MSB of cons_idx */
	return (roce_get_bit(hr_cqe->cqe_byte_4, CQE_BYTE_4_OWNER_S) ^
		!!(n & (hr_cq->ib_cq.cqe + 1))) ? hr_cqe : NULL;
}

static struct hns_roce_cqe *next_cqe_sw(struct hns_roce_cq *hr_cq)
{
	return get_sw_cqe(hr_cq, hr_cq->cons_index);
}

static void hns_roce_v1_cq_set_ci(struct hns_roce_cq *hr_cq, u32 cons_index)
{
	__le32 doorbell[2];

	doorbell[0] = cpu_to_le32(cons_index & ((hr_cq->cq_depth << 1) - 1));
	doorbell[1] = 0;
	roce_set_bit(doorbell[1], ROCEE_DB_OTHERS_H_ROCEE_DB_OTH_HW_SYNS_S, 1);
	roce_set_field(doorbell[1], ROCEE_DB_OTHERS_H_ROCEE_DB_OTH_CMD_M,
		       ROCEE_DB_OTHERS_H_ROCEE_DB_OTH_CMD_S, 3);
	roce_set_field(doorbell[1], ROCEE_DB_OTHERS_H_ROCEE_DB_OTH_CMD_MDF_M,
		       ROCEE_DB_OTHERS_H_ROCEE_DB_OTH_CMD_MDF_S, 0);
	roce_set_field(doorbell[1], ROCEE_DB_OTHERS_H_ROCEE_DB_OTH_INP_H_M,
		       ROCEE_DB_OTHERS_H_ROCEE_DB_OTH_INP_H_S, hr_cq->cqn);

	hns_roce_write64_k(doorbell, hr_cq->cq_db_l);
}

static void __hns_roce_v1_cq_clean(struct hns_roce_cq *hr_cq, u32 qpn,
				   struct hns_roce_srq *srq)
{
	struct hns_roce_cqe *cqe, *dest;
	u32 prod_index;
	int nfreed = 0;
	u8 owner_bit;

	for (prod_index = hr_cq->cons_index; get_sw_cqe(hr_cq, prod_index);
	     ++prod_index) {
		if (prod_index == hr_cq->cons_index + hr_cq->ib_cq.cqe)
			break;
	}

	/*
	 * Now backwards through the CQ, removing CQ entries
	 * that match our QP by overwriting them with next entries.
	 */
	while ((int) --prod_index - (int) hr_cq->cons_index >= 0) {
		cqe = get_cqe(hr_cq, prod_index & hr_cq->ib_cq.cqe);
		if ((roce_get_field(cqe->cqe_byte_16, CQE_BYTE_16_LOCAL_QPN_M,
				     CQE_BYTE_16_LOCAL_QPN_S) &
				     HNS_ROCE_CQE_QPN_MASK) == qpn) {
			/* In v1 engine, not support SRQ */
			++nfreed;
		} else if (nfreed) {
			dest = get_cqe(hr_cq, (prod_index + nfreed) &
				       hr_cq->ib_cq.cqe);
			owner_bit = roce_get_bit(dest->cqe_byte_4,
						 CQE_BYTE_4_OWNER_S);
			memcpy(dest, cqe, sizeof(*cqe));
			roce_set_bit(dest->cqe_byte_4, CQE_BYTE_4_OWNER_S,
				     owner_bit);
		}
	}

	if (nfreed) {
		hr_cq->cons_index += nfreed;
		/*
		 * Make sure update of buffer contents is done before
		 * updating consumer index.
		 */
		wmb();

		hns_roce_v1_cq_set_ci(hr_cq, hr_cq->cons_index);
	}
}

static void hns_roce_v1_cq_clean(struct hns_roce_cq *hr_cq, u32 qpn,
				 struct hns_roce_srq *srq)
{
	spin_lock_irq(&hr_cq->lock);
	__hns_roce_v1_cq_clean(hr_cq, qpn, srq);
	spin_unlock_irq(&hr_cq->lock);
}

static void hns_roce_v1_write_cqc(struct hns_roce_dev *hr_dev,
				  struct hns_roce_cq *hr_cq, void *mb_buf,
				  u64 *mtts, dma_addr_t dma_handle, int nent,
				  u32 vector)
{
	struct hns_roce_cq_context *cq_context = NULL;
	struct hns_roce_buf_list *tptr_buf;
	struct hns_roce_v1_priv *priv;
	dma_addr_t tptr_dma_addr;
	int offset;

	priv = (struct hns_roce_v1_priv *)hr_dev->priv;
	tptr_buf = &priv->tptr_table.tptr_buf;

	cq_context = mb_buf;
	memset(cq_context, 0, sizeof(*cq_context));

	/* Get the tptr for this CQ. */
	offset = hr_cq->cqn * HNS_ROCE_V1_TPTR_ENTRY_SIZE;
	tptr_dma_addr = tptr_buf->map + offset;
	hr_cq->tptr_addr = (u16 *)(tptr_buf->buf + offset);

	/* Register cq_context members */
	roce_set_field(cq_context->cqc_byte_4,
		       CQ_CONTEXT_CQC_BYTE_4_CQC_STATE_M,
		       CQ_CONTEXT_CQC_BYTE_4_CQC_STATE_S, CQ_STATE_VALID);
	roce_set_field(cq_context->cqc_byte_4, CQ_CONTEXT_CQC_BYTE_4_CQN_M,
		       CQ_CONTEXT_CQC_BYTE_4_CQN_S, hr_cq->cqn);

	cq_context->cq_bt_l = cpu_to_le32((u32)dma_handle);

	roce_set_field(cq_context->cqc_byte_12,
		       CQ_CONTEXT_CQC_BYTE_12_CQ_BT_H_M,
		       CQ_CONTEXT_CQC_BYTE_12_CQ_BT_H_S,
		       ((u64)dma_handle >> 32));
	roce_set_field(cq_context->cqc_byte_12,
		       CQ_CONTEXT_CQC_BYTE_12_CQ_CQE_SHIFT_M,
		       CQ_CONTEXT_CQC_BYTE_12_CQ_CQE_SHIFT_S,
		       ilog2((unsigned int)nent));
	roce_set_field(cq_context->cqc_byte_12, CQ_CONTEXT_CQC_BYTE_12_CEQN_M,
		       CQ_CONTEXT_CQC_BYTE_12_CEQN_S, vector);

	cq_context->cur_cqe_ba0_l = cpu_to_le32((u32)(mtts[0]));

	roce_set_field(cq_context->cqc_byte_20,
		       CQ_CONTEXT_CQC_BYTE_20_CUR_CQE_BA0_H_M,
		       CQ_CONTEXT_CQC_BYTE_20_CUR_CQE_BA0_H_S, (mtts[0]) >> 32);
	/* Dedicated hardware, directly set 0 */
	roce_set_field(cq_context->cqc_byte_20,
		       CQ_CONTEXT_CQC_BYTE_20_CQ_CUR_INDEX_M,
		       CQ_CONTEXT_CQC_BYTE_20_CQ_CUR_INDEX_S, 0);
	/**
	 * 44 = 32 + 12, When evaluating addr to hardware, shift 12 because of
	 * using 4K page, and shift more 32 because of
	 * caculating the high 32 bit value evaluated to hardware.
	 */
	roce_set_field(cq_context->cqc_byte_20,
		       CQ_CONTEXT_CQC_BYTE_20_CQE_TPTR_ADDR_H_M,
		       CQ_CONTEXT_CQC_BYTE_20_CQE_TPTR_ADDR_H_S,
		       tptr_dma_addr >> 44);

	cq_context->cqe_tptr_addr_l = cpu_to_le32((u32)(tptr_dma_addr >> 12));

	roce_set_field(cq_context->cqc_byte_32,
		       CQ_CONTEXT_CQC_BYTE_32_CUR_CQE_BA1_H_M,
		       CQ_CONTEXT_CQC_BYTE_32_CUR_CQE_BA1_H_S, 0);
	roce_set_bit(cq_context->cqc_byte_32,
		     CQ_CONTEXT_CQC_BYTE_32_SE_FLAG_S, 0);
	roce_set_bit(cq_context->cqc_byte_32,
		     CQ_CONTEXT_CQC_BYTE_32_CE_FLAG_S, 0);
	roce_set_bit(cq_context->cqc_byte_32,
		     CQ_CONTEXT_CQC_BYTE_32_NOTIFICATION_FLAG_S, 0);
	roce_set_bit(cq_context->cqc_byte_32,
		     CQ_CQNTEXT_CQC_BYTE_32_TYPE_OF_COMPLETION_NOTIFICATION_S,
		     0);
	/* The initial value of cq's ci is 0 */
	roce_set_field(cq_context->cqc_byte_32,
		       CQ_CONTEXT_CQC_BYTE_32_CQ_CONS_IDX_M,
		       CQ_CONTEXT_CQC_BYTE_32_CQ_CONS_IDX_S, 0);
}

static int hns_roce_v1_modify_cq(struct ib_cq *cq, u16 cq_count, u16 cq_period)
{
	return -EOPNOTSUPP;
}

static int hns_roce_v1_req_notify_cq(struct ib_cq *ibcq,
				     enum ib_cq_notify_flags flags)
{
	struct hns_roce_cq *hr_cq = to_hr_cq(ibcq);
	u32 notification_flag;
	__le32 doorbell[2];

	notification_flag = (flags & IB_CQ_SOLICITED_MASK) ==
			    IB_CQ_SOLICITED ? CQ_DB_REQ_NOT : CQ_DB_REQ_NOT_SOL;
	/*
	 * flags = 0; Notification Flag = 1, next
	 * flags = 1; Notification Flag = 0, solocited
	 */
	doorbell[0] =
		cpu_to_le32(hr_cq->cons_index & ((hr_cq->cq_depth << 1) - 1));
	roce_set_bit(doorbell[1], ROCEE_DB_OTHERS_H_ROCEE_DB_OTH_HW_SYNS_S, 1);
	roce_set_field(doorbell[1], ROCEE_DB_OTHERS_H_ROCEE_DB_OTH_CMD_M,
		       ROCEE_DB_OTHERS_H_ROCEE_DB_OTH_CMD_S, 3);
	roce_set_field(doorbell[1], ROCEE_DB_OTHERS_H_ROCEE_DB_OTH_CMD_MDF_M,
		       ROCEE_DB_OTHERS_H_ROCEE_DB_OTH_CMD_MDF_S, 1);
	roce_set_field(doorbell[1], ROCEE_DB_OTHERS_H_ROCEE_DB_OTH_INP_H_M,
		       ROCEE_DB_OTHERS_H_ROCEE_DB_OTH_INP_H_S,
		       hr_cq->cqn | notification_flag);

	hns_roce_write64_k(doorbell, hr_cq->cq_db_l);

	return 0;
}

static int hns_roce_v1_poll_one(struct hns_roce_cq *hr_cq,
				struct hns_roce_qp **cur_qp, struct ib_wc *wc)
{
	int qpn;
	int is_send;
	u16 wqe_ctr;
	u32 status;
	u32 opcode;
	struct hns_roce_cqe *cqe;
	struct hns_roce_qp *hr_qp;
	struct hns_roce_wq *wq;
	struct hns_roce_wqe_ctrl_seg *sq_wqe;
	struct hns_roce_dev *hr_dev = to_hr_dev(hr_cq->ib_cq.device);
	struct device *dev = &hr_dev->pdev->dev;

	/* Find cqe according consumer index */
	cqe = next_cqe_sw(hr_cq);
	if (!cqe)
		return -EAGAIN;

	++hr_cq->cons_index;
	/* Memory barrier */
	rmb();
	/* 0->SQ, 1->RQ */
	is_send  = !(roce_get_bit(cqe->cqe_byte_4, CQE_BYTE_4_SQ_RQ_FLAG_S));

	/* Local_qpn in UD cqe is always 1, so it needs to compute new qpn */
	if (roce_get_field(cqe->cqe_byte_16, CQE_BYTE_16_LOCAL_QPN_M,
			   CQE_BYTE_16_LOCAL_QPN_S) <= 1) {
		qpn = roce_get_field(cqe->cqe_byte_20, CQE_BYTE_20_PORT_NUM_M,
				     CQE_BYTE_20_PORT_NUM_S) +
		      roce_get_field(cqe->cqe_byte_16, CQE_BYTE_16_LOCAL_QPN_M,
				     CQE_BYTE_16_LOCAL_QPN_S) *
				     HNS_ROCE_MAX_PORTS;
	} else {
		qpn = roce_get_field(cqe->cqe_byte_16, CQE_BYTE_16_LOCAL_QPN_M,
				     CQE_BYTE_16_LOCAL_QPN_S);
	}

	if (!*cur_qp || (qpn & HNS_ROCE_CQE_QPN_MASK) != (*cur_qp)->qpn) {
		hr_qp = __hns_roce_qp_lookup(hr_dev, qpn);
		if (unlikely(!hr_qp)) {
			dev_err(dev, "CQ %06lx with entry for unknown QPN %06x\n",
				hr_cq->cqn, (qpn & HNS_ROCE_CQE_QPN_MASK));
			return -EINVAL;
		}

		*cur_qp = hr_qp;
	}

	wc->qp = &(*cur_qp)->ibqp;
	wc->vendor_err = 0;

	status = roce_get_field(cqe->cqe_byte_4,
				CQE_BYTE_4_STATUS_OF_THE_OPERATION_M,
				CQE_BYTE_4_STATUS_OF_THE_OPERATION_S) &
				HNS_ROCE_CQE_STATUS_MASK;
	switch (status) {
	case HNS_ROCE_CQE_SUCCESS:
		wc->status = IB_WC_SUCCESS;
		break;
	case HNS_ROCE_CQE_SYNDROME_LOCAL_LENGTH_ERR:
		wc->status = IB_WC_LOC_LEN_ERR;
		break;
	case HNS_ROCE_CQE_SYNDROME_LOCAL_QP_OP_ERR:
		wc->status = IB_WC_LOC_QP_OP_ERR;
		break;
	case HNS_ROCE_CQE_SYNDROME_LOCAL_PROT_ERR:
		wc->status = IB_WC_LOC_PROT_ERR;
		break;
	case HNS_ROCE_CQE_SYNDROME_WR_FLUSH_ERR:
		wc->status = IB_WC_WR_FLUSH_ERR;
		break;
	case HNS_ROCE_CQE_SYNDROME_MEM_MANAGE_OPERATE_ERR:
		wc->status = IB_WC_MW_BIND_ERR;
		break;
	case HNS_ROCE_CQE_SYNDROME_BAD_RESP_ERR:
		wc->status = IB_WC_BAD_RESP_ERR;
		break;
	case HNS_ROCE_CQE_SYNDROME_LOCAL_ACCESS_ERR:
		wc->status = IB_WC_LOC_ACCESS_ERR;
		break;
	case HNS_ROCE_CQE_SYNDROME_REMOTE_INVAL_REQ_ERR:
		wc->status = IB_WC_REM_INV_REQ_ERR;
		break;
	case HNS_ROCE_CQE_SYNDROME_REMOTE_ACCESS_ERR:
		wc->status = IB_WC_REM_ACCESS_ERR;
		break;
	case HNS_ROCE_CQE_SYNDROME_REMOTE_OP_ERR:
		wc->status = IB_WC_REM_OP_ERR;
		break;
	case HNS_ROCE_CQE_SYNDROME_TRANSPORT_RETRY_EXC_ERR:
		wc->status = IB_WC_RETRY_EXC_ERR;
		break;
	case HNS_ROCE_CQE_SYNDROME_RNR_RETRY_EXC_ERR:
		wc->status = IB_WC_RNR_RETRY_EXC_ERR;
		break;
	default:
		wc->status = IB_WC_GENERAL_ERR;
		break;
	}

	/* CQE status error, directly return */
	if (wc->status != IB_WC_SUCCESS)
		return 0;

	if (is_send) {
		/* SQ conrespond to CQE */
		sq_wqe = get_send_wqe(*cur_qp, roce_get_field(cqe->cqe_byte_4,
						CQE_BYTE_4_WQE_INDEX_M,
						CQE_BYTE_4_WQE_INDEX_S)&
						((*cur_qp)->sq.wqe_cnt-1));
		switch (le32_to_cpu(sq_wqe->flag) & HNS_ROCE_WQE_OPCODE_MASK) {
		case HNS_ROCE_WQE_OPCODE_SEND:
			wc->opcode = IB_WC_SEND;
			break;
		case HNS_ROCE_WQE_OPCODE_RDMA_READ:
			wc->opcode = IB_WC_RDMA_READ;
			wc->byte_len = le32_to_cpu(cqe->byte_cnt);
			break;
		case HNS_ROCE_WQE_OPCODE_RDMA_WRITE:
			wc->opcode = IB_WC_RDMA_WRITE;
			break;
		case HNS_ROCE_WQE_OPCODE_LOCAL_INV:
			wc->opcode = IB_WC_LOCAL_INV;
			break;
		case HNS_ROCE_WQE_OPCODE_UD_SEND:
			wc->opcode = IB_WC_SEND;
			break;
		default:
			wc->status = IB_WC_GENERAL_ERR;
			break;
		}
		wc->wc_flags = (le32_to_cpu(sq_wqe->flag) & HNS_ROCE_WQE_IMM ?
				IB_WC_WITH_IMM : 0);

		wq = &(*cur_qp)->sq;
		if ((*cur_qp)->sq_signal_bits) {
			/*
			 * If sg_signal_bit is 1,
			 * firstly tail pointer updated to wqe
			 * which current cqe correspond to
			 */
			wqe_ctr = (u16)roce_get_field(cqe->cqe_byte_4,
						      CQE_BYTE_4_WQE_INDEX_M,
						      CQE_BYTE_4_WQE_INDEX_S);
			wq->tail += (wqe_ctr - (u16)wq->tail) &
				    (wq->wqe_cnt - 1);
		}
		wc->wr_id = wq->wrid[wq->tail & (wq->wqe_cnt - 1)];
		++wq->tail;
	} else {
		/* RQ conrespond to CQE */
		wc->byte_len = le32_to_cpu(cqe->byte_cnt);
		opcode = roce_get_field(cqe->cqe_byte_4,
					CQE_BYTE_4_OPERATION_TYPE_M,
					CQE_BYTE_4_OPERATION_TYPE_S) &
					HNS_ROCE_CQE_OPCODE_MASK;
		switch (opcode) {
		case HNS_ROCE_OPCODE_RDMA_WITH_IMM_RECEIVE:
			wc->opcode = IB_WC_RECV_RDMA_WITH_IMM;
			wc->wc_flags = IB_WC_WITH_IMM;
			wc->ex.imm_data =
				cpu_to_be32(le32_to_cpu(cqe->immediate_data));
			break;
		case HNS_ROCE_OPCODE_SEND_DATA_RECEIVE:
			if (roce_get_bit(cqe->cqe_byte_4,
					 CQE_BYTE_4_IMM_INDICATOR_S)) {
				wc->opcode = IB_WC_RECV;
				wc->wc_flags = IB_WC_WITH_IMM;
				wc->ex.imm_data = cpu_to_be32(
					le32_to_cpu(cqe->immediate_data));
			} else {
				wc->opcode = IB_WC_RECV;
				wc->wc_flags = 0;
			}
			break;
		default:
			wc->status = IB_WC_GENERAL_ERR;
			break;
		}

		/* Update tail pointer, record wr_id */
		wq = &(*cur_qp)->rq;
		wc->wr_id = wq->wrid[wq->tail & (wq->wqe_cnt - 1)];
		++wq->tail;
		wc->sl = (u8)roce_get_field(cqe->cqe_byte_20, CQE_BYTE_20_SL_M,
					    CQE_BYTE_20_SL_S);
		wc->src_qp = (u8)roce_get_field(cqe->cqe_byte_20,
						CQE_BYTE_20_REMOTE_QPN_M,
						CQE_BYTE_20_REMOTE_QPN_S);
		wc->wc_flags |= (roce_get_bit(cqe->cqe_byte_20,
					      CQE_BYTE_20_GRH_PRESENT_S) ?
					      IB_WC_GRH : 0);
		wc->pkey_index = (u16)roce_get_field(cqe->cqe_byte_28,
						     CQE_BYTE_28_P_KEY_IDX_M,
						     CQE_BYTE_28_P_KEY_IDX_S);
	}

	return 0;
}

int hns_roce_v1_poll_cq(struct ib_cq *ibcq, int num_entries, struct ib_wc *wc)
{
	struct hns_roce_cq *hr_cq = to_hr_cq(ibcq);
	struct hns_roce_qp *cur_qp = NULL;
	unsigned long flags;
	int npolled;
	int ret = 0;

	spin_lock_irqsave(&hr_cq->lock, flags);

	for (npolled = 0; npolled < num_entries; ++npolled) {
		ret = hns_roce_v1_poll_one(hr_cq, &cur_qp, wc + npolled);
		if (ret)
			break;
	}

	if (npolled) {
		*hr_cq->tptr_addr = hr_cq->cons_index &
			((hr_cq->cq_depth << 1) - 1);

		/* Memroy barrier */
		wmb();
		hns_roce_v1_cq_set_ci(hr_cq, hr_cq->cons_index);
	}

	spin_unlock_irqrestore(&hr_cq->lock, flags);

	if (ret == 0 || ret == -EAGAIN)
		return npolled;
	else
		return ret;
}

static int hns_roce_v1_clear_hem(struct hns_roce_dev *hr_dev,
				 struct hns_roce_hem_table *table, int obj,
				 int step_idx)
{
	struct device *dev = &hr_dev->pdev->dev;
	struct hns_roce_v1_priv *priv;
	unsigned long end = 0, flags = 0;
	__le32 bt_cmd_val[2] = {0};
	void __iomem *bt_cmd;
	u64 bt_ba = 0;

	priv = (struct hns_roce_v1_priv *)hr_dev->priv;

	switch (table->type) {
	case HEM_TYPE_QPC:
		roce_set_field(bt_cmd_val[1], ROCEE_BT_CMD_H_ROCEE_BT_CMD_MDF_M,
			ROCEE_BT_CMD_H_ROCEE_BT_CMD_MDF_S, HEM_TYPE_QPC);
		bt_ba = priv->bt_table.qpc_buf.map >> 12;
		break;
	case HEM_TYPE_MTPT:
		roce_set_field(bt_cmd_val[1], ROCEE_BT_CMD_H_ROCEE_BT_CMD_MDF_M,
			ROCEE_BT_CMD_H_ROCEE_BT_CMD_MDF_S, HEM_TYPE_MTPT);
		bt_ba = priv->bt_table.mtpt_buf.map >> 12;
		break;
	case HEM_TYPE_CQC:
		roce_set_field(bt_cmd_val[1], ROCEE_BT_CMD_H_ROCEE_BT_CMD_MDF_M,
			ROCEE_BT_CMD_H_ROCEE_BT_CMD_MDF_S, HEM_TYPE_CQC);
		bt_ba = priv->bt_table.cqc_buf.map >> 12;
		break;
	case HEM_TYPE_SRQC:
		dev_dbg(dev, "HEM_TYPE_SRQC not support.\n");
		return -EINVAL;
	default:
		return 0;
	}
	roce_set_field(bt_cmd_val[1], ROCEE_BT_CMD_H_ROCEE_BT_CMD_IN_MDF_M,
		ROCEE_BT_CMD_H_ROCEE_BT_CMD_IN_MDF_S, obj);
	roce_set_bit(bt_cmd_val[1], ROCEE_BT_CMD_H_ROCEE_BT_CMD_S, 0);
	roce_set_bit(bt_cmd_val[1], ROCEE_BT_CMD_H_ROCEE_BT_CMD_HW_SYNS_S, 1);

	spin_lock_irqsave(&hr_dev->bt_cmd_lock, flags);

	bt_cmd = hr_dev->reg_base + ROCEE_BT_CMD_H_REG;

	end = msecs_to_jiffies(HW_SYNC_TIMEOUT_MSECS) + jiffies;
	while (1) {
		if (readl(bt_cmd) >> BT_CMD_SYNC_SHIFT) {
			if (!(time_before(jiffies, end))) {
				dev_err(dev, "Write bt_cmd err,hw_sync is not zero.\n");
				spin_unlock_irqrestore(&hr_dev->bt_cmd_lock,
					flags);
				return -EBUSY;
			}
		} else {
			break;
		}
		msleep(HW_SYNC_SLEEP_TIME_INTERVAL);
	}

	bt_cmd_val[0] = (__le32)bt_ba;
	roce_set_field(bt_cmd_val[1], ROCEE_BT_CMD_H_ROCEE_BT_CMD_BA_H_M,
		ROCEE_BT_CMD_H_ROCEE_BT_CMD_BA_H_S, bt_ba >> 32);
	hns_roce_write64_k(bt_cmd_val, hr_dev->reg_base + ROCEE_BT_CMD_L_REG);

	spin_unlock_irqrestore(&hr_dev->bt_cmd_lock, flags);

	return 0;
}

static int hns_roce_v1_qp_modify(struct hns_roce_dev *hr_dev,
				 struct hns_roce_mtt *mtt,
				 enum hns_roce_qp_state cur_state,
				 enum hns_roce_qp_state new_state,
				 struct hns_roce_qp_context *context,
				 struct hns_roce_qp *hr_qp)
{
	static const u16
	op[HNS_ROCE_QP_NUM_STATE][HNS_ROCE_QP_NUM_STATE] = {
		[HNS_ROCE_QP_STATE_RST] = {
		[HNS_ROCE_QP_STATE_RST] = HNS_ROCE_CMD_2RST_QP,
		[HNS_ROCE_QP_STATE_ERR] = HNS_ROCE_CMD_2ERR_QP,
		[HNS_ROCE_QP_STATE_INIT] = HNS_ROCE_CMD_RST2INIT_QP,
		},
		[HNS_ROCE_QP_STATE_INIT] = {
		[HNS_ROCE_QP_STATE_RST] = HNS_ROCE_CMD_2RST_QP,
		[HNS_ROCE_QP_STATE_ERR] = HNS_ROCE_CMD_2ERR_QP,
		/* Note: In v1 engine, HW doesn't support RST2INIT.
		 * We use RST2INIT cmd instead of INIT2INIT.
		 */
		[HNS_ROCE_QP_STATE_INIT] = HNS_ROCE_CMD_RST2INIT_QP,
		[HNS_ROCE_QP_STATE_RTR] = HNS_ROCE_CMD_INIT2RTR_QP,
		},
		[HNS_ROCE_QP_STATE_RTR] = {
		[HNS_ROCE_QP_STATE_RST] = HNS_ROCE_CMD_2RST_QP,
		[HNS_ROCE_QP_STATE_ERR] = HNS_ROCE_CMD_2ERR_QP,
		[HNS_ROCE_QP_STATE_RTS] = HNS_ROCE_CMD_RTR2RTS_QP,
		},
		[HNS_ROCE_QP_STATE_RTS] = {
		[HNS_ROCE_QP_STATE_RST] = HNS_ROCE_CMD_2RST_QP,
		[HNS_ROCE_QP_STATE_ERR] = HNS_ROCE_CMD_2ERR_QP,
		[HNS_ROCE_QP_STATE_RTS] = HNS_ROCE_CMD_RTS2RTS_QP,
		[HNS_ROCE_QP_STATE_SQD] = HNS_ROCE_CMD_RTS2SQD_QP,
		},
		[HNS_ROCE_QP_STATE_SQD] = {
		[HNS_ROCE_QP_STATE_RST] = HNS_ROCE_CMD_2RST_QP,
		[HNS_ROCE_QP_STATE_ERR] = HNS_ROCE_CMD_2ERR_QP,
		[HNS_ROCE_QP_STATE_RTS] = HNS_ROCE_CMD_SQD2RTS_QP,
		[HNS_ROCE_QP_STATE_SQD] = HNS_ROCE_CMD_SQD2SQD_QP,
		},
		[HNS_ROCE_QP_STATE_ERR] = {
		[HNS_ROCE_QP_STATE_RST] = HNS_ROCE_CMD_2RST_QP,
		[HNS_ROCE_QP_STATE_ERR] = HNS_ROCE_CMD_2ERR_QP,
		}
	};

	struct hns_roce_cmd_mailbox *mailbox;
	struct device *dev = &hr_dev->pdev->dev;
	int ret = 0;

	if (cur_state >= HNS_ROCE_QP_NUM_STATE ||
	    new_state >= HNS_ROCE_QP_NUM_STATE ||
	    !op[cur_state][new_state]) {
		dev_err(dev, "[modify_qp]not support state %d to %d\n",
			cur_state, new_state);
		return -EINVAL;
	}

	if (op[cur_state][new_state] == HNS_ROCE_CMD_2RST_QP)
		return hns_roce_cmd_mbox(hr_dev, 0, 0, hr_qp->qpn, 2,
					 HNS_ROCE_CMD_2RST_QP,
					 HNS_ROCE_CMD_TIMEOUT_MSECS);

	if (op[cur_state][new_state] == HNS_ROCE_CMD_2ERR_QP)
		return hns_roce_cmd_mbox(hr_dev, 0, 0, hr_qp->qpn, 2,
					 HNS_ROCE_CMD_2ERR_QP,
					 HNS_ROCE_CMD_TIMEOUT_MSECS);

	mailbox = hns_roce_alloc_cmd_mailbox(hr_dev);
	if (IS_ERR(mailbox))
		return PTR_ERR(mailbox);

	memcpy(mailbox->buf, context, sizeof(*context));

	ret = hns_roce_cmd_mbox(hr_dev, mailbox->dma, 0, hr_qp->qpn, 0,
				op[cur_state][new_state],
				HNS_ROCE_CMD_TIMEOUT_MSECS);

	hns_roce_free_cmd_mailbox(hr_dev, mailbox);
	return ret;
}

static int hns_roce_v1_m_sqp(struct ib_qp *ibqp, const struct ib_qp_attr *attr,
			     int attr_mask, enum ib_qp_state cur_state,
			     enum ib_qp_state new_state)
{
	struct hns_roce_dev *hr_dev = to_hr_dev(ibqp->device);
	struct hns_roce_qp *hr_qp = to_hr_qp(ibqp);
	struct hns_roce_sqp_context *context;
	struct device *dev = &hr_dev->pdev->dev;
	dma_addr_t dma_handle = 0;
	u32 __iomem *addr;
	int rq_pa_start;
	__le32 tmp;
	u32 reg_val;
	u64 *mtts;

	context = kzalloc(sizeof(*context), GFP_KERNEL);
	if (!context)
		return -ENOMEM;

	/* Search QP buf's MTTs */
	mtts = hns_roce_table_find(hr_dev, &hr_dev->mr_table.mtt_table,
				   hr_qp->mtt.first_seg, &dma_handle);
	if (!mtts) {
		dev_err(dev, "qp buf pa find failed\n");
		goto out;
	}

	if (cur_state == IB_QPS_RESET && new_state == IB_QPS_INIT) {
		roce_set_field(context->qp1c_bytes_4,
			       QP1C_BYTES_4_SQ_WQE_SHIFT_M,
			       QP1C_BYTES_4_SQ_WQE_SHIFT_S,
			       ilog2((unsigned int)hr_qp->sq.wqe_cnt));
		roce_set_field(context->qp1c_bytes_4,
			       QP1C_BYTES_4_RQ_WQE_SHIFT_M,
			       QP1C_BYTES_4_RQ_WQE_SHIFT_S,
			       ilog2((unsigned int)hr_qp->rq.wqe_cnt));
		roce_set_field(context->qp1c_bytes_4, QP1C_BYTES_4_PD_M,
			       QP1C_BYTES_4_PD_S, to_hr_pd(ibqp->pd)->pdn);

		context->sq_rq_bt_l = cpu_to_le32((u32)(dma_handle));
		roce_set_field(context->qp1c_bytes_12,
			       QP1C_BYTES_12_SQ_RQ_BT_H_M,
			       QP1C_BYTES_12_SQ_RQ_BT_H_S,
			       ((u32)(dma_handle >> 32)));

		roce_set_field(context->qp1c_bytes_16, QP1C_BYTES_16_RQ_HEAD_M,
			       QP1C_BYTES_16_RQ_HEAD_S, hr_qp->rq.head);
		roce_set_field(context->qp1c_bytes_16, QP1C_BYTES_16_PORT_NUM_M,
			       QP1C_BYTES_16_PORT_NUM_S, hr_qp->phy_port);
		roce_set_bit(context->qp1c_bytes_16,
			     QP1C_BYTES_16_SIGNALING_TYPE_S,
			     le32_to_cpu(hr_qp->sq_signal_bits));
		roce_set_bit(context->qp1c_bytes_16, QP1C_BYTES_16_RQ_BA_FLG_S,
			     1);
		roce_set_bit(context->qp1c_bytes_16, QP1C_BYTES_16_SQ_BA_FLG_S,
			     1);
		roce_set_bit(context->qp1c_bytes_16, QP1C_BYTES_16_QP1_ERR_S,
			     0);

		roce_set_field(context->qp1c_bytes_20, QP1C_BYTES_20_SQ_HEAD_M,
			       QP1C_BYTES_20_SQ_HEAD_S, hr_qp->sq.head);
		roce_set_field(context->qp1c_bytes_20, QP1C_BYTES_20_PKEY_IDX_M,
			       QP1C_BYTES_20_PKEY_IDX_S, attr->pkey_index);

		rq_pa_start = (u32)hr_qp->rq.offset / PAGE_SIZE;
		context->cur_rq_wqe_ba_l =
				cpu_to_le32((u32)(mtts[rq_pa_start]));

		roce_set_field(context->qp1c_bytes_28,
			       QP1C_BYTES_28_CUR_RQ_WQE_BA_H_M,
			       QP1C_BYTES_28_CUR_RQ_WQE_BA_H_S,
			       (mtts[rq_pa_start]) >> 32);
		roce_set_field(context->qp1c_bytes_28,
			       QP1C_BYTES_28_RQ_CUR_IDX_M,
			       QP1C_BYTES_28_RQ_CUR_IDX_S, 0);

		roce_set_field(context->qp1c_bytes_32,
			       QP1C_BYTES_32_RX_CQ_NUM_M,
			       QP1C_BYTES_32_RX_CQ_NUM_S,
			       to_hr_cq(ibqp->recv_cq)->cqn);
		roce_set_field(context->qp1c_bytes_32,
			       QP1C_BYTES_32_TX_CQ_NUM_M,
			       QP1C_BYTES_32_TX_CQ_NUM_S,
			       to_hr_cq(ibqp->send_cq)->cqn);

		context->cur_sq_wqe_ba_l  = cpu_to_le32((u32)mtts[0]);

		roce_set_field(context->qp1c_bytes_40,
			       QP1C_BYTES_40_CUR_SQ_WQE_BA_H_M,
			       QP1C_BYTES_40_CUR_SQ_WQE_BA_H_S,
			       (mtts[0]) >> 32);
		roce_set_field(context->qp1c_bytes_40,
			       QP1C_BYTES_40_SQ_CUR_IDX_M,
			       QP1C_BYTES_40_SQ_CUR_IDX_S, 0);

		/* Copy context to QP1C register */
		addr = (u32 __iomem *)(hr_dev->reg_base +
				       ROCEE_QP1C_CFG0_0_REG +
				       hr_qp->phy_port * sizeof(*context));

		writel(le32_to_cpu(context->qp1c_bytes_4), addr);
		writel(le32_to_cpu(context->sq_rq_bt_l), addr + 1);
		writel(le32_to_cpu(context->qp1c_bytes_12), addr + 2);
		writel(le32_to_cpu(context->qp1c_bytes_16), addr + 3);
		writel(le32_to_cpu(context->qp1c_bytes_20), addr + 4);
		writel(le32_to_cpu(context->cur_rq_wqe_ba_l), addr + 5);
		writel(le32_to_cpu(context->qp1c_bytes_28), addr + 6);
		writel(le32_to_cpu(context->qp1c_bytes_32), addr + 7);
		writel(le32_to_cpu(context->cur_sq_wqe_ba_l), addr + 8);
		writel(le32_to_cpu(context->qp1c_bytes_40), addr + 9);
	}

	/* Modify QP1C status */
	reg_val = roce_read(hr_dev, ROCEE_QP1C_CFG0_0_REG +
			    hr_qp->phy_port * sizeof(*context));
	tmp = cpu_to_le32(reg_val);
	roce_set_field(tmp, ROCEE_QP1C_CFG0_0_ROCEE_QP1C_QP_ST_M,
		       ROCEE_QP1C_CFG0_0_ROCEE_QP1C_QP_ST_S, new_state);
	reg_val = le32_to_cpu(tmp);
	roce_write(hr_dev, ROCEE_QP1C_CFG0_0_REG +
		    hr_qp->phy_port * sizeof(*context), reg_val);

	hr_qp->state = new_state;
	if (new_state == IB_QPS_RESET) {
		hns_roce_v1_cq_clean(to_hr_cq(ibqp->recv_cq), hr_qp->qpn,
				     ibqp->srq ? to_hr_srq(ibqp->srq) : NULL);
		if (ibqp->send_cq != ibqp->recv_cq)
			hns_roce_v1_cq_clean(to_hr_cq(ibqp->send_cq),
					     hr_qp->qpn, NULL);

		hr_qp->rq.head = 0;
		hr_qp->rq.tail = 0;
		hr_qp->sq.head = 0;
		hr_qp->sq.tail = 0;
		hr_qp->sq_next_wqe = 0;
	}

	kfree(context);
	return 0;

out:
	kfree(context);
	return -EINVAL;
}

static int hns_roce_v1_m_qp(struct ib_qp *ibqp, const struct ib_qp_attr *attr,
			    int attr_mask, enum ib_qp_state cur_state,
			    enum ib_qp_state new_state)
{
	struct hns_roce_dev *hr_dev = to_hr_dev(ibqp->device);
	struct hns_roce_qp *hr_qp = to_hr_qp(ibqp);
	struct device *dev = &hr_dev->pdev->dev;
	struct hns_roce_qp_context *context;
	const struct ib_global_route *grh = rdma_ah_read_grh(&attr->ah_attr);
	dma_addr_t dma_handle_2 = 0;
	dma_addr_t dma_handle = 0;
	__le32 doorbell[2] = {0};
	int rq_pa_start = 0;
	u64 *mtts_2 = NULL;
	int ret = -EINVAL;
	u64 *mtts = NULL;
	int port;
	u8 port_num;
	u8 *dmac;
	u8 *smac;

	context = kzalloc(sizeof(*context), GFP_KERNEL);
	if (!context)
		return -ENOMEM;

	/* Search qp buf's mtts */
	mtts = hns_roce_table_find(hr_dev, &hr_dev->mr_table.mtt_table,
				   hr_qp->mtt.first_seg, &dma_handle);
	if (mtts == NULL) {
		dev_err(dev, "qp buf pa find failed\n");
		goto out;
	}

	/* Search IRRL's mtts */
	mtts_2 = hns_roce_table_find(hr_dev, &hr_dev->qp_table.irrl_table,
				     hr_qp->qpn, &dma_handle_2);
	if (mtts_2 == NULL) {
		dev_err(dev, "qp irrl_table find failed\n");
		goto out;
	}

	/*
	 * Reset to init
	 *	Mandatory param:
	 *	IB_QP_STATE | IB_QP_PKEY_INDEX | IB_QP_PORT | IB_QP_ACCESS_FLAGS
	 *	Optional param: NA
	 */
	if (cur_state == IB_QPS_RESET && new_state == IB_QPS_INIT) {
		roce_set_field(context->qpc_bytes_4,
			       QP_CONTEXT_QPC_BYTES_4_TRANSPORT_SERVICE_TYPE_M,
			       QP_CONTEXT_QPC_BYTES_4_TRANSPORT_SERVICE_TYPE_S,
			       to_hr_qp_type(hr_qp->ibqp.qp_type));

		roce_set_bit(context->qpc_bytes_4,
			     QP_CONTEXT_QPC_BYTE_4_ENABLE_FPMR_S, 0);
		roce_set_bit(context->qpc_bytes_4,
			     QP_CONTEXT_QPC_BYTE_4_RDMA_READ_ENABLE_S,
			     !!(attr->qp_access_flags & IB_ACCESS_REMOTE_READ));
		roce_set_bit(context->qpc_bytes_4,
			     QP_CONTEXT_QPC_BYTE_4_RDMA_WRITE_ENABLE_S,
			     !!(attr->qp_access_flags & IB_ACCESS_REMOTE_WRITE)
			     );
		roce_set_bit(context->qpc_bytes_4,
			     QP_CONTEXT_QPC_BYTE_4_ATOMIC_OPERATION_ENABLE_S,
			     !!(attr->qp_access_flags & IB_ACCESS_REMOTE_ATOMIC)
			     );
		roce_set_bit(context->qpc_bytes_4,
			     QP_CONTEXT_QPC_BYTE_4_RDMAR_USE_S, 1);
		roce_set_field(context->qpc_bytes_4,
			       QP_CONTEXT_QPC_BYTES_4_SQ_WQE_SHIFT_M,
			       QP_CONTEXT_QPC_BYTES_4_SQ_WQE_SHIFT_S,
			       ilog2((unsigned int)hr_qp->sq.wqe_cnt));
		roce_set_field(context->qpc_bytes_4,
			       QP_CONTEXT_QPC_BYTES_4_RQ_WQE_SHIFT_M,
			       QP_CONTEXT_QPC_BYTES_4_RQ_WQE_SHIFT_S,
			       ilog2((unsigned int)hr_qp->rq.wqe_cnt));
		roce_set_field(context->qpc_bytes_4,
			       QP_CONTEXT_QPC_BYTES_4_PD_M,
			       QP_CONTEXT_QPC_BYTES_4_PD_S,
			       to_hr_pd(ibqp->pd)->pdn);
		hr_qp->access_flags = attr->qp_access_flags;
		roce_set_field(context->qpc_bytes_8,
			       QP_CONTEXT_QPC_BYTES_8_TX_COMPLETION_M,
			       QP_CONTEXT_QPC_BYTES_8_TX_COMPLETION_S,
			       to_hr_cq(ibqp->send_cq)->cqn);
		roce_set_field(context->qpc_bytes_8,
			       QP_CONTEXT_QPC_BYTES_8_RX_COMPLETION_M,
			       QP_CONTEXT_QPC_BYTES_8_RX_COMPLETION_S,
			       to_hr_cq(ibqp->recv_cq)->cqn);

		if (ibqp->srq)
			roce_set_field(context->qpc_bytes_12,
				       QP_CONTEXT_QPC_BYTES_12_SRQ_NUMBER_M,
				       QP_CONTEXT_QPC_BYTES_12_SRQ_NUMBER_S,
				       to_hr_srq(ibqp->srq)->srqn);

		roce_set_field(context->qpc_bytes_12,
			       QP_CONTEXT_QPC_BYTES_12_P_KEY_INDEX_M,
			       QP_CONTEXT_QPC_BYTES_12_P_KEY_INDEX_S,
			       attr->pkey_index);
		hr_qp->pkey_index = attr->pkey_index;
		roce_set_field(context->qpc_bytes_16,
			       QP_CONTEXT_QPC_BYTES_16_QP_NUM_M,
			       QP_CONTEXT_QPC_BYTES_16_QP_NUM_S, hr_qp->qpn);

	} else if (cur_state == IB_QPS_INIT && new_state == IB_QPS_INIT) {
		roce_set_field(context->qpc_bytes_4,
			       QP_CONTEXT_QPC_BYTES_4_TRANSPORT_SERVICE_TYPE_M,
			       QP_CONTEXT_QPC_BYTES_4_TRANSPORT_SERVICE_TYPE_S,
			       to_hr_qp_type(hr_qp->ibqp.qp_type));
		roce_set_bit(context->qpc_bytes_4,
			     QP_CONTEXT_QPC_BYTE_4_ENABLE_FPMR_S, 0);
		if (attr_mask & IB_QP_ACCESS_FLAGS) {
			roce_set_bit(context->qpc_bytes_4,
				     QP_CONTEXT_QPC_BYTE_4_RDMA_READ_ENABLE_S,
				     !!(attr->qp_access_flags &
				     IB_ACCESS_REMOTE_READ));
			roce_set_bit(context->qpc_bytes_4,
				     QP_CONTEXT_QPC_BYTE_4_RDMA_WRITE_ENABLE_S,
				     !!(attr->qp_access_flags &
				     IB_ACCESS_REMOTE_WRITE));
		} else {
			roce_set_bit(context->qpc_bytes_4,
				     QP_CONTEXT_QPC_BYTE_4_RDMA_READ_ENABLE_S,
				     !!(hr_qp->access_flags &
				     IB_ACCESS_REMOTE_READ));
			roce_set_bit(context->qpc_bytes_4,
				     QP_CONTEXT_QPC_BYTE_4_RDMA_WRITE_ENABLE_S,
				     !!(hr_qp->access_flags &
				     IB_ACCESS_REMOTE_WRITE));
		}

		roce_set_bit(context->qpc_bytes_4,
			     QP_CONTEXT_QPC_BYTE_4_RDMAR_USE_S, 1);
		roce_set_field(context->qpc_bytes_4,
			       QP_CONTEXT_QPC_BYTES_4_SQ_WQE_SHIFT_M,
			       QP_CONTEXT_QPC_BYTES_4_SQ_WQE_SHIFT_S,
			       ilog2((unsigned int)hr_qp->sq.wqe_cnt));
		roce_set_field(context->qpc_bytes_4,
			       QP_CONTEXT_QPC_BYTES_4_RQ_WQE_SHIFT_M,
			       QP_CONTEXT_QPC_BYTES_4_RQ_WQE_SHIFT_S,
			       ilog2((unsigned int)hr_qp->rq.wqe_cnt));
		roce_set_field(context->qpc_bytes_4,
			       QP_CONTEXT_QPC_BYTES_4_PD_M,
			       QP_CONTEXT_QPC_BYTES_4_PD_S,
			       to_hr_pd(ibqp->pd)->pdn);

		roce_set_field(context->qpc_bytes_8,
			       QP_CONTEXT_QPC_BYTES_8_TX_COMPLETION_M,
			       QP_CONTEXT_QPC_BYTES_8_TX_COMPLETION_S,
			       to_hr_cq(ibqp->send_cq)->cqn);
		roce_set_field(context->qpc_bytes_8,
			       QP_CONTEXT_QPC_BYTES_8_RX_COMPLETION_M,
			       QP_CONTEXT_QPC_BYTES_8_RX_COMPLETION_S,
			       to_hr_cq(ibqp->recv_cq)->cqn);

		if (ibqp->srq)
			roce_set_field(context->qpc_bytes_12,
				       QP_CONTEXT_QPC_BYTES_12_SRQ_NUMBER_M,
				       QP_CONTEXT_QPC_BYTES_12_SRQ_NUMBER_S,
				       to_hr_srq(ibqp->srq)->srqn);
		if (attr_mask & IB_QP_PKEY_INDEX)
			roce_set_field(context->qpc_bytes_12,
				       QP_CONTEXT_QPC_BYTES_12_P_KEY_INDEX_M,
				       QP_CONTEXT_QPC_BYTES_12_P_KEY_INDEX_S,
				       attr->pkey_index);
		else
			roce_set_field(context->qpc_bytes_12,
				       QP_CONTEXT_QPC_BYTES_12_P_KEY_INDEX_M,
				       QP_CONTEXT_QPC_BYTES_12_P_KEY_INDEX_S,
				       hr_qp->pkey_index);

		roce_set_field(context->qpc_bytes_16,
			       QP_CONTEXT_QPC_BYTES_16_QP_NUM_M,
			       QP_CONTEXT_QPC_BYTES_16_QP_NUM_S, hr_qp->qpn);
	} else if (cur_state == IB_QPS_INIT && new_state == IB_QPS_RTR) {
		if ((attr_mask & IB_QP_ALT_PATH) ||
		    (attr_mask & IB_QP_ACCESS_FLAGS) ||
		    (attr_mask & IB_QP_PKEY_INDEX) ||
		    (attr_mask & IB_QP_QKEY)) {
			dev_err(dev, "INIT2RTR attr_mask error\n");
			goto out;
		}

		dmac = (u8 *)attr->ah_attr.roce.dmac;

		context->sq_rq_bt_l = cpu_to_le32((u32)(dma_handle));
		roce_set_field(context->qpc_bytes_24,
			       QP_CONTEXT_QPC_BYTES_24_SQ_RQ_BT_H_M,
			       QP_CONTEXT_QPC_BYTES_24_SQ_RQ_BT_H_S,
			       ((u32)(dma_handle >> 32)));
		roce_set_bit(context->qpc_bytes_24,
			     QP_CONTEXT_QPC_BYTE_24_REMOTE_ENABLE_E2E_CREDITS_S,
			     1);
		roce_set_field(context->qpc_bytes_24,
			       QP_CONTEXT_QPC_BYTES_24_MINIMUM_RNR_NAK_TIMER_M,
			       QP_CONTEXT_QPC_BYTES_24_MINIMUM_RNR_NAK_TIMER_S,
			       attr->min_rnr_timer);
		context->irrl_ba_l = cpu_to_le32((u32)(dma_handle_2));
		roce_set_field(context->qpc_bytes_32,
			       QP_CONTEXT_QPC_BYTES_32_IRRL_BA_H_M,
			       QP_CONTEXT_QPC_BYTES_32_IRRL_BA_H_S,
			       ((u32)(dma_handle_2 >> 32)) &
				QP_CONTEXT_QPC_BYTES_32_IRRL_BA_H_M);
		roce_set_field(context->qpc_bytes_32,
			       QP_CONTEXT_QPC_BYTES_32_MIG_STATE_M,
			       QP_CONTEXT_QPC_BYTES_32_MIG_STATE_S, 0);
		roce_set_bit(context->qpc_bytes_32,
			     QP_CONTEXT_QPC_BYTE_32_LOCAL_ENABLE_E2E_CREDITS_S,
			     1);
		roce_set_bit(context->qpc_bytes_32,
			     QP_CONTEXT_QPC_BYTE_32_SIGNALING_TYPE_S,
			     le32_to_cpu(hr_qp->sq_signal_bits));

		port = (attr_mask & IB_QP_PORT) ? (attr->port_num - 1) :
			hr_qp->port;
		smac = (u8 *)hr_dev->dev_addr[port];
		/* when dmac equals smac or loop_idc is 1, it should loopback */
		if (ether_addr_equal_unaligned(dmac, smac) ||
		    hr_dev->loop_idc == 0x1)
			roce_set_bit(context->qpc_bytes_32,
			      QP_CONTEXT_QPC_BYTE_32_LOOPBACK_INDICATOR_S, 1);

		roce_set_bit(context->qpc_bytes_32,
			     QP_CONTEXT_QPC_BYTE_32_GLOBAL_HEADER_S,
			     rdma_ah_get_ah_flags(&attr->ah_attr));
		roce_set_field(context->qpc_bytes_32,
			       QP_CONTEXT_QPC_BYTES_32_RESPONDER_RESOURCES_M,
			       QP_CONTEXT_QPC_BYTES_32_RESPONDER_RESOURCES_S,
			       ilog2((unsigned int)attr->max_dest_rd_atomic));

		if (attr_mask & IB_QP_DEST_QPN)
			roce_set_field(context->qpc_bytes_36,
				       QP_CONTEXT_QPC_BYTES_36_DEST_QP_M,
				       QP_CONTEXT_QPC_BYTES_36_DEST_QP_S,
				       attr->dest_qp_num);

		/* Configure GID index */
		port_num = rdma_ah_get_port_num(&attr->ah_attr);
		roce_set_field(context->qpc_bytes_36,
			       QP_CONTEXT_QPC_BYTES_36_SGID_INDEX_M,
			       QP_CONTEXT_QPC_BYTES_36_SGID_INDEX_S,
				hns_get_gid_index(hr_dev,
						  port_num - 1,
						  grh->sgid_index));

		memcpy(&(context->dmac_l), dmac, 4);

		roce_set_field(context->qpc_bytes_44,
			       QP_CONTEXT_QPC_BYTES_44_DMAC_H_M,
			       QP_CONTEXT_QPC_BYTES_44_DMAC_H_S,
			       *((u16 *)(&dmac[4])));
		roce_set_field(context->qpc_bytes_44,
			       QP_CONTEXT_QPC_BYTES_44_MAXIMUM_STATIC_RATE_M,
			       QP_CONTEXT_QPC_BYTES_44_MAXIMUM_STATIC_RATE_S,
			       rdma_ah_get_static_rate(&attr->ah_attr));
		roce_set_field(context->qpc_bytes_44,
			       QP_CONTEXT_QPC_BYTES_44_HOPLMT_M,
			       QP_CONTEXT_QPC_BYTES_44_HOPLMT_S,
			       grh->hop_limit);

		roce_set_field(context->qpc_bytes_48,
			       QP_CONTEXT_QPC_BYTES_48_FLOWLABEL_M,
			       QP_CONTEXT_QPC_BYTES_48_FLOWLABEL_S,
			       grh->flow_label);
		roce_set_field(context->qpc_bytes_48,
			       QP_CONTEXT_QPC_BYTES_48_TCLASS_M,
			       QP_CONTEXT_QPC_BYTES_48_TCLASS_S,
			       grh->traffic_class);
		roce_set_field(context->qpc_bytes_48,
			       QP_CONTEXT_QPC_BYTES_48_MTU_M,
			       QP_CONTEXT_QPC_BYTES_48_MTU_S, attr->path_mtu);

		memcpy(context->dgid, grh->dgid.raw,
		       sizeof(grh->dgid.raw));

		dev_dbg(dev, "dmac:%x :%lx\n", context->dmac_l,
			roce_get_field(context->qpc_bytes_44,
				       QP_CONTEXT_QPC_BYTES_44_DMAC_H_M,
				       QP_CONTEXT_QPC_BYTES_44_DMAC_H_S));

		roce_set_field(context->qpc_bytes_68,
			       QP_CONTEXT_QPC_BYTES_68_RQ_HEAD_M,
			       QP_CONTEXT_QPC_BYTES_68_RQ_HEAD_S,
			       hr_qp->rq.head);
		roce_set_field(context->qpc_bytes_68,
			       QP_CONTEXT_QPC_BYTES_68_RQ_CUR_INDEX_M,
			       QP_CONTEXT_QPC_BYTES_68_RQ_CUR_INDEX_S, 0);

		rq_pa_start = (u32)hr_qp->rq.offset / PAGE_SIZE;
		context->cur_rq_wqe_ba_l =
				cpu_to_le32((u32)(mtts[rq_pa_start]));

		roce_set_field(context->qpc_bytes_76,
			QP_CONTEXT_QPC_BYTES_76_CUR_RQ_WQE_BA_H_M,
			QP_CONTEXT_QPC_BYTES_76_CUR_RQ_WQE_BA_H_S,
			mtts[rq_pa_start] >> 32);
		roce_set_field(context->qpc_bytes_76,
			       QP_CONTEXT_QPC_BYTES_76_RX_REQ_MSN_M,
			       QP_CONTEXT_QPC_BYTES_76_RX_REQ_MSN_S, 0);

		context->rx_rnr_time = 0;

		roce_set_field(context->qpc_bytes_84,
			       QP_CONTEXT_QPC_BYTES_84_LAST_ACK_PSN_M,
			       QP_CONTEXT_QPC_BYTES_84_LAST_ACK_PSN_S,
			       attr->rq_psn - 1);
		roce_set_field(context->qpc_bytes_84,
			       QP_CONTEXT_QPC_BYTES_84_TRRL_HEAD_M,
			       QP_CONTEXT_QPC_BYTES_84_TRRL_HEAD_S, 0);

		roce_set_field(context->qpc_bytes_88,
			       QP_CONTEXT_QPC_BYTES_88_RX_REQ_EPSN_M,
			       QP_CONTEXT_QPC_BYTES_88_RX_REQ_EPSN_S,
			       attr->rq_psn);
		roce_set_bit(context->qpc_bytes_88,
			     QP_CONTEXT_QPC_BYTES_88_RX_REQ_PSN_ERR_FLAG_S, 0);
		roce_set_bit(context->qpc_bytes_88,
			     QP_CONTEXT_QPC_BYTES_88_RX_LAST_OPCODE_FLG_S, 0);
		roce_set_field(context->qpc_bytes_88,
			QP_CONTEXT_QPC_BYTES_88_RQ_REQ_LAST_OPERATION_TYPE_M,
			QP_CONTEXT_QPC_BYTES_88_RQ_REQ_LAST_OPERATION_TYPE_S,
			0);
		roce_set_field(context->qpc_bytes_88,
			       QP_CONTEXT_QPC_BYTES_88_RQ_REQ_RDMA_WR_FLAG_M,
			       QP_CONTEXT_QPC_BYTES_88_RQ_REQ_RDMA_WR_FLAG_S,
			       0);

		context->dma_length = 0;
		context->r_key = 0;
		context->va_l = 0;
		context->va_h = 0;

		roce_set_field(context->qpc_bytes_108,
			       QP_CONTEXT_QPC_BYTES_108_TRRL_SDB_PSN_M,
			       QP_CONTEXT_QPC_BYTES_108_TRRL_SDB_PSN_S, 0);
		roce_set_bit(context->qpc_bytes_108,
			     QP_CONTEXT_QPC_BYTES_108_TRRL_SDB_PSN_FLG_S, 0);
		roce_set_bit(context->qpc_bytes_108,
			     QP_CONTEXT_QPC_BYTES_108_TRRL_TDB_PSN_FLG_S, 0);

		roce_set_field(context->qpc_bytes_112,
			       QP_CONTEXT_QPC_BYTES_112_TRRL_TDB_PSN_M,
			       QP_CONTEXT_QPC_BYTES_112_TRRL_TDB_PSN_S, 0);
		roce_set_field(context->qpc_bytes_112,
			       QP_CONTEXT_QPC_BYTES_112_TRRL_TAIL_M,
			       QP_CONTEXT_QPC_BYTES_112_TRRL_TAIL_S, 0);

		/* For chip resp ack */
		roce_set_field(context->qpc_bytes_156,
			       QP_CONTEXT_QPC_BYTES_156_PORT_NUM_M,
			       QP_CONTEXT_QPC_BYTES_156_PORT_NUM_S,
			       hr_qp->phy_port);
		roce_set_field(context->qpc_bytes_156,
			       QP_CONTEXT_QPC_BYTES_156_SL_M,
			       QP_CONTEXT_QPC_BYTES_156_SL_S,
			       rdma_ah_get_sl(&attr->ah_attr));
		hr_qp->sl = rdma_ah_get_sl(&attr->ah_attr);
	} else if (cur_state == IB_QPS_RTR &&
		new_state == IB_QPS_RTS) {
		/* If exist optional param, return error */
		if ((attr_mask & IB_QP_ALT_PATH) ||
		    (attr_mask & IB_QP_ACCESS_FLAGS) ||
		    (attr_mask & IB_QP_QKEY) ||
		    (attr_mask & IB_QP_PATH_MIG_STATE) ||
		    (attr_mask & IB_QP_CUR_STATE) ||
		    (attr_mask & IB_QP_MIN_RNR_TIMER)) {
			dev_err(dev, "RTR2RTS attr_mask error\n");
			goto out;
		}

		context->rx_cur_sq_wqe_ba_l = cpu_to_le32((u32)(mtts[0]));

		roce_set_field(context->qpc_bytes_120,
			       QP_CONTEXT_QPC_BYTES_120_RX_CUR_SQ_WQE_BA_H_M,
			       QP_CONTEXT_QPC_BYTES_120_RX_CUR_SQ_WQE_BA_H_S,
			       (mtts[0]) >> 32);

		roce_set_field(context->qpc_bytes_124,
			       QP_CONTEXT_QPC_BYTES_124_RX_ACK_MSN_M,
			       QP_CONTEXT_QPC_BYTES_124_RX_ACK_MSN_S, 0);
		roce_set_field(context->qpc_bytes_124,
			       QP_CONTEXT_QPC_BYTES_124_IRRL_MSG_IDX_M,
			       QP_CONTEXT_QPC_BYTES_124_IRRL_MSG_IDX_S, 0);

		roce_set_field(context->qpc_bytes_128,
			       QP_CONTEXT_QPC_BYTES_128_RX_ACK_EPSN_M,
			       QP_CONTEXT_QPC_BYTES_128_RX_ACK_EPSN_S,
			       attr->sq_psn);
		roce_set_bit(context->qpc_bytes_128,
			     QP_CONTEXT_QPC_BYTES_128_RX_ACK_PSN_ERR_FLG_S, 0);
		roce_set_field(context->qpc_bytes_128,
			     QP_CONTEXT_QPC_BYTES_128_ACK_LAST_OPERATION_TYPE_M,
			     QP_CONTEXT_QPC_BYTES_128_ACK_LAST_OPERATION_TYPE_S,
			     0);
		roce_set_bit(context->qpc_bytes_128,
			     QP_CONTEXT_QPC_BYTES_128_IRRL_PSN_VLD_FLG_S, 0);

		roce_set_field(context->qpc_bytes_132,
			       QP_CONTEXT_QPC_BYTES_132_IRRL_PSN_M,
			       QP_CONTEXT_QPC_BYTES_132_IRRL_PSN_S, 0);
		roce_set_field(context->qpc_bytes_132,
			       QP_CONTEXT_QPC_BYTES_132_IRRL_TAIL_M,
			       QP_CONTEXT_QPC_BYTES_132_IRRL_TAIL_S, 0);

		roce_set_field(context->qpc_bytes_136,
			       QP_CONTEXT_QPC_BYTES_136_RETRY_MSG_PSN_M,
			       QP_CONTEXT_QPC_BYTES_136_RETRY_MSG_PSN_S,
			       attr->sq_psn);
		roce_set_field(context->qpc_bytes_136,
			       QP_CONTEXT_QPC_BYTES_136_RETRY_MSG_FPKT_PSN_L_M,
			       QP_CONTEXT_QPC_BYTES_136_RETRY_MSG_FPKT_PSN_L_S,
			       attr->sq_psn);

		roce_set_field(context->qpc_bytes_140,
			       QP_CONTEXT_QPC_BYTES_140_RETRY_MSG_FPKT_PSN_H_M,
			       QP_CONTEXT_QPC_BYTES_140_RETRY_MSG_FPKT_PSN_H_S,
			       (attr->sq_psn >> SQ_PSN_SHIFT));
		roce_set_field(context->qpc_bytes_140,
			       QP_CONTEXT_QPC_BYTES_140_RETRY_MSG_MSN_M,
			       QP_CONTEXT_QPC_BYTES_140_RETRY_MSG_MSN_S, 0);
		roce_set_bit(context->qpc_bytes_140,
			     QP_CONTEXT_QPC_BYTES_140_RNR_RETRY_FLG_S, 0);

		roce_set_field(context->qpc_bytes_148,
			       QP_CONTEXT_QPC_BYTES_148_CHECK_FLAG_M,
			       QP_CONTEXT_QPC_BYTES_148_CHECK_FLAG_S, 0);
		roce_set_field(context->qpc_bytes_148,
			       QP_CONTEXT_QPC_BYTES_148_RETRY_COUNT_M,
			       QP_CONTEXT_QPC_BYTES_148_RETRY_COUNT_S,
			       attr->retry_cnt);
		roce_set_field(context->qpc_bytes_148,
			       QP_CONTEXT_QPC_BYTES_148_RNR_RETRY_COUNT_M,
			       QP_CONTEXT_QPC_BYTES_148_RNR_RETRY_COUNT_S,
			       attr->rnr_retry);
		roce_set_field(context->qpc_bytes_148,
			       QP_CONTEXT_QPC_BYTES_148_LSN_M,
			       QP_CONTEXT_QPC_BYTES_148_LSN_S, 0x100);

		context->rnr_retry = 0;

		roce_set_field(context->qpc_bytes_156,
			       QP_CONTEXT_QPC_BYTES_156_RETRY_COUNT_INIT_M,
			       QP_CONTEXT_QPC_BYTES_156_RETRY_COUNT_INIT_S,
			       attr->retry_cnt);
		if (attr->timeout < 0x12) {
			dev_info(dev, "ack timeout value(0x%x) must bigger than 0x12.\n",
				 attr->timeout);
			roce_set_field(context->qpc_bytes_156,
				       QP_CONTEXT_QPC_BYTES_156_ACK_TIMEOUT_M,
				       QP_CONTEXT_QPC_BYTES_156_ACK_TIMEOUT_S,
				       0x12);
		} else {
			roce_set_field(context->qpc_bytes_156,
				       QP_CONTEXT_QPC_BYTES_156_ACK_TIMEOUT_M,
				       QP_CONTEXT_QPC_BYTES_156_ACK_TIMEOUT_S,
				       attr->timeout);
		}
		roce_set_field(context->qpc_bytes_156,
			       QP_CONTEXT_QPC_BYTES_156_RNR_RETRY_COUNT_INIT_M,
			       QP_CONTEXT_QPC_BYTES_156_RNR_RETRY_COUNT_INIT_S,
			       attr->rnr_retry);
		roce_set_field(context->qpc_bytes_156,
			       QP_CONTEXT_QPC_BYTES_156_PORT_NUM_M,
			       QP_CONTEXT_QPC_BYTES_156_PORT_NUM_S,
			       hr_qp->phy_port);
		roce_set_field(context->qpc_bytes_156,
			       QP_CONTEXT_QPC_BYTES_156_SL_M,
			       QP_CONTEXT_QPC_BYTES_156_SL_S,
			       rdma_ah_get_sl(&attr->ah_attr));
		hr_qp->sl = rdma_ah_get_sl(&attr->ah_attr);
		roce_set_field(context->qpc_bytes_156,
			       QP_CONTEXT_QPC_BYTES_156_INITIATOR_DEPTH_M,
			       QP_CONTEXT_QPC_BYTES_156_INITIATOR_DEPTH_S,
			       ilog2((unsigned int)attr->max_rd_atomic));
		roce_set_field(context->qpc_bytes_156,
			       QP_CONTEXT_QPC_BYTES_156_ACK_REQ_IND_M,
			       QP_CONTEXT_QPC_BYTES_156_ACK_REQ_IND_S, 0);
		context->pkt_use_len = 0;

		roce_set_field(context->qpc_bytes_164,
			       QP_CONTEXT_QPC_BYTES_164_SQ_PSN_M,
			       QP_CONTEXT_QPC_BYTES_164_SQ_PSN_S, attr->sq_psn);
		roce_set_field(context->qpc_bytes_164,
			       QP_CONTEXT_QPC_BYTES_164_IRRL_HEAD_M,
			       QP_CONTEXT_QPC_BYTES_164_IRRL_HEAD_S, 0);

		roce_set_field(context->qpc_bytes_168,
			       QP_CONTEXT_QPC_BYTES_168_RETRY_SQ_PSN_M,
			       QP_CONTEXT_QPC_BYTES_168_RETRY_SQ_PSN_S,
			       attr->sq_psn);
		roce_set_field(context->qpc_bytes_168,
			       QP_CONTEXT_QPC_BYTES_168_SGE_USE_FLA_M,
			       QP_CONTEXT_QPC_BYTES_168_SGE_USE_FLA_S, 0);
		roce_set_field(context->qpc_bytes_168,
			       QP_CONTEXT_QPC_BYTES_168_DB_TYPE_M,
			       QP_CONTEXT_QPC_BYTES_168_DB_TYPE_S, 0);
		roce_set_bit(context->qpc_bytes_168,
			     QP_CONTEXT_QPC_BYTES_168_MSG_LP_IND_S, 0);
		roce_set_bit(context->qpc_bytes_168,
			     QP_CONTEXT_QPC_BYTES_168_CSDB_LP_IND_S, 0);
		roce_set_bit(context->qpc_bytes_168,
			     QP_CONTEXT_QPC_BYTES_168_QP_ERR_FLG_S, 0);
		context->sge_use_len = 0;

		roce_set_field(context->qpc_bytes_176,
			       QP_CONTEXT_QPC_BYTES_176_DB_CUR_INDEX_M,
			       QP_CONTEXT_QPC_BYTES_176_DB_CUR_INDEX_S, 0);
		roce_set_field(context->qpc_bytes_176,
			       QP_CONTEXT_QPC_BYTES_176_RETRY_DB_CUR_INDEX_M,
			       QP_CONTEXT_QPC_BYTES_176_RETRY_DB_CUR_INDEX_S,
			       0);
		roce_set_field(context->qpc_bytes_180,
			       QP_CONTEXT_QPC_BYTES_180_SQ_CUR_INDEX_M,
			       QP_CONTEXT_QPC_BYTES_180_SQ_CUR_INDEX_S, 0);
		roce_set_field(context->qpc_bytes_180,
			       QP_CONTEXT_QPC_BYTES_180_SQ_HEAD_M,
			       QP_CONTEXT_QPC_BYTES_180_SQ_HEAD_S, 0);

		context->tx_cur_sq_wqe_ba_l = cpu_to_le32((u32)(mtts[0]));

		roce_set_field(context->qpc_bytes_188,
			       QP_CONTEXT_QPC_BYTES_188_TX_CUR_SQ_WQE_BA_H_M,
			       QP_CONTEXT_QPC_BYTES_188_TX_CUR_SQ_WQE_BA_H_S,
			       (mtts[0]) >> 32);
		roce_set_bit(context->qpc_bytes_188,
			     QP_CONTEXT_QPC_BYTES_188_PKT_RETRY_FLG_S, 0);
		roce_set_field(context->qpc_bytes_188,
			       QP_CONTEXT_QPC_BYTES_188_TX_RETRY_CUR_INDEX_M,
			       QP_CONTEXT_QPC_BYTES_188_TX_RETRY_CUR_INDEX_S,
			       0);
	} else if (!((cur_state == IB_QPS_INIT && new_state == IB_QPS_RESET) ||
		   (cur_state == IB_QPS_INIT && new_state == IB_QPS_ERR) ||
		   (cur_state == IB_QPS_RTR && new_state == IB_QPS_RESET) ||
		   (cur_state == IB_QPS_RTR && new_state == IB_QPS_ERR) ||
		   (cur_state == IB_QPS_RTS && new_state == IB_QPS_RESET) ||
		   (cur_state == IB_QPS_RTS && new_state == IB_QPS_ERR) ||
		   (cur_state == IB_QPS_ERR && new_state == IB_QPS_RESET) ||
		   (cur_state == IB_QPS_ERR && new_state == IB_QPS_ERR))) {
		dev_err(dev, "not support this status migration\n");
		goto out;
	}

	/* Every status migrate must change state */
	roce_set_field(context->qpc_bytes_144,
		       QP_CONTEXT_QPC_BYTES_144_QP_STATE_M,
		       QP_CONTEXT_QPC_BYTES_144_QP_STATE_S, new_state);

	/* SW pass context to HW */
	ret = hns_roce_v1_qp_modify(hr_dev, &hr_qp->mtt,
				    to_hns_roce_state(cur_state),
				    to_hns_roce_state(new_state), context,
				    hr_qp);
	if (ret) {
		dev_err(dev, "hns_roce_qp_modify failed\n");
		goto out;
	}

	/*
	 * Use rst2init to instead of init2init with drv,
	 * need to hw to flash RQ HEAD by DB again
	 */
	if (cur_state == IB_QPS_INIT && new_state == IB_QPS_INIT) {
		/* Memory barrier */
		wmb();

		roce_set_field(doorbell[0], RQ_DOORBELL_U32_4_RQ_HEAD_M,
			       RQ_DOORBELL_U32_4_RQ_HEAD_S, hr_qp->rq.head);
		roce_set_field(doorbell[1], RQ_DOORBELL_U32_8_QPN_M,
			       RQ_DOORBELL_U32_8_QPN_S, hr_qp->qpn);
		roce_set_field(doorbell[1], RQ_DOORBELL_U32_8_CMD_M,
			       RQ_DOORBELL_U32_8_CMD_S, 1);
		roce_set_bit(doorbell[1], RQ_DOORBELL_U32_8_HW_SYNC_S, 1);

		if (ibqp->uobject) {
			hr_qp->rq.db_reg_l = hr_dev->reg_base +
				     hr_dev->odb_offset +
				     DB_REG_OFFSET * hr_dev->priv_uar.index;
		}

		hns_roce_write64_k(doorbell, hr_qp->rq.db_reg_l);
	}

	hr_qp->state = new_state;

	if (attr_mask & IB_QP_MAX_DEST_RD_ATOMIC)
		hr_qp->resp_depth = attr->max_dest_rd_atomic;
	if (attr_mask & IB_QP_PORT) {
		hr_qp->port = attr->port_num - 1;
		hr_qp->phy_port = hr_dev->iboe.phy_port[hr_qp->port];
	}

	if (new_state == IB_QPS_RESET && !ibqp->uobject) {
		hns_roce_v1_cq_clean(to_hr_cq(ibqp->recv_cq), hr_qp->qpn,
				     ibqp->srq ? to_hr_srq(ibqp->srq) : NULL);
		if (ibqp->send_cq != ibqp->recv_cq)
			hns_roce_v1_cq_clean(to_hr_cq(ibqp->send_cq),
					     hr_qp->qpn, NULL);

		hr_qp->rq.head = 0;
		hr_qp->rq.tail = 0;
		hr_qp->sq.head = 0;
		hr_qp->sq.tail = 0;
		hr_qp->sq_next_wqe = 0;
	}
out:
	kfree(context);
	return ret;
}

static int hns_roce_v1_modify_qp(struct ib_qp *ibqp,
				 const struct ib_qp_attr *attr, int attr_mask,
				 enum ib_qp_state cur_state,
				 enum ib_qp_state new_state)
{

	if (ibqp->qp_type == IB_QPT_GSI || ibqp->qp_type == IB_QPT_SMI)
		return hns_roce_v1_m_sqp(ibqp, attr, attr_mask, cur_state,
					 new_state);
	else
		return hns_roce_v1_m_qp(ibqp, attr, attr_mask, cur_state,
					new_state);
}

static enum ib_qp_state to_ib_qp_state(enum hns_roce_qp_state state)
{
	switch (state) {
	case HNS_ROCE_QP_STATE_RST:
		return IB_QPS_RESET;
	case HNS_ROCE_QP_STATE_INIT:
		return IB_QPS_INIT;
	case HNS_ROCE_QP_STATE_RTR:
		return IB_QPS_RTR;
	case HNS_ROCE_QP_STATE_RTS:
		return IB_QPS_RTS;
	case HNS_ROCE_QP_STATE_SQD:
		return IB_QPS_SQD;
	case HNS_ROCE_QP_STATE_ERR:
		return IB_QPS_ERR;
	default:
		return IB_QPS_ERR;
	}
}

static int hns_roce_v1_query_qpc(struct hns_roce_dev *hr_dev,
				 struct hns_roce_qp *hr_qp,
				 struct hns_roce_qp_context *hr_context)
{
	struct hns_roce_cmd_mailbox *mailbox;
	int ret;

	mailbox = hns_roce_alloc_cmd_mailbox(hr_dev);
	if (IS_ERR(mailbox))
		return PTR_ERR(mailbox);

	ret = hns_roce_cmd_mbox(hr_dev, 0, mailbox->dma, hr_qp->qpn, 0,
				HNS_ROCE_CMD_QUERY_QP,
				HNS_ROCE_CMD_TIMEOUT_MSECS);
	if (!ret)
		memcpy(hr_context, mailbox->buf, sizeof(*hr_context));
	else
		dev_err(&hr_dev->pdev->dev, "QUERY QP cmd process error\n");

	hns_roce_free_cmd_mailbox(hr_dev, mailbox);

	return ret;
}

static int hns_roce_v1_q_sqp(struct ib_qp *ibqp, struct ib_qp_attr *qp_attr,
			     int qp_attr_mask,
			     struct ib_qp_init_attr *qp_init_attr)
{
	struct hns_roce_dev *hr_dev = to_hr_dev(ibqp->device);
	struct hns_roce_qp *hr_qp = to_hr_qp(ibqp);
	struct hns_roce_sqp_context context;
	u32 addr;

	mutex_lock(&hr_qp->mutex);

	if (hr_qp->state == IB_QPS_RESET) {
		qp_attr->qp_state = IB_QPS_RESET;
		goto done;
	}

	addr = ROCEE_QP1C_CFG0_0_REG +
		hr_qp->port * sizeof(struct hns_roce_sqp_context);
	context.qp1c_bytes_4 = cpu_to_le32(roce_read(hr_dev, addr));
	context.sq_rq_bt_l = cpu_to_le32(roce_read(hr_dev, addr + 1));
	context.qp1c_bytes_12 = cpu_to_le32(roce_read(hr_dev, addr + 2));
	context.qp1c_bytes_16 = cpu_to_le32(roce_read(hr_dev, addr + 3));
	context.qp1c_bytes_20 = cpu_to_le32(roce_read(hr_dev, addr + 4));
	context.cur_rq_wqe_ba_l = cpu_to_le32(roce_read(hr_dev, addr + 5));
	context.qp1c_bytes_28 = cpu_to_le32(roce_read(hr_dev, addr + 6));
	context.qp1c_bytes_32 = cpu_to_le32(roce_read(hr_dev, addr + 7));
	context.cur_sq_wqe_ba_l = cpu_to_le32(roce_read(hr_dev, addr + 8));
	context.qp1c_bytes_40 = cpu_to_le32(roce_read(hr_dev, addr + 9));

	hr_qp->state = roce_get_field(context.qp1c_bytes_4,
				      QP1C_BYTES_4_QP_STATE_M,
				      QP1C_BYTES_4_QP_STATE_S);
	qp_attr->qp_state	= hr_qp->state;
	qp_attr->path_mtu	= IB_MTU_256;
	qp_attr->path_mig_state	= IB_MIG_ARMED;
	qp_attr->qkey		= QKEY_VAL;
	qp_attr->ah_attr.type   = RDMA_AH_ATTR_TYPE_ROCE;
	qp_attr->rq_psn		= 0;
	qp_attr->sq_psn		= 0;
	qp_attr->dest_qp_num	= 1;
	qp_attr->qp_access_flags = 6;

	qp_attr->pkey_index = roce_get_field(context.qp1c_bytes_20,
					     QP1C_BYTES_20_PKEY_IDX_M,
					     QP1C_BYTES_20_PKEY_IDX_S);
	qp_attr->port_num = hr_qp->port + 1;
	qp_attr->sq_draining = 0;
	qp_attr->max_rd_atomic = 0;
	qp_attr->max_dest_rd_atomic = 0;
	qp_attr->min_rnr_timer = 0;
	qp_attr->timeout = 0;
	qp_attr->retry_cnt = 0;
	qp_attr->rnr_retry = 0;
	qp_attr->alt_timeout = 0;

done:
	qp_attr->cur_qp_state = qp_attr->qp_state;
	qp_attr->cap.max_recv_wr = hr_qp->rq.wqe_cnt;
	qp_attr->cap.max_recv_sge = hr_qp->rq.max_gs;
	qp_attr->cap.max_send_wr = hr_qp->sq.wqe_cnt;
	qp_attr->cap.max_send_sge = hr_qp->sq.max_gs;
	qp_attr->cap.max_inline_data = 0;
	qp_init_attr->cap = qp_attr->cap;
	qp_init_attr->create_flags = 0;

	mutex_unlock(&hr_qp->mutex);

	return 0;
}

static int hns_roce_v1_q_qp(struct ib_qp *ibqp, struct ib_qp_attr *qp_attr,
			    int qp_attr_mask,
			    struct ib_qp_init_attr *qp_init_attr)
{
	struct hns_roce_dev *hr_dev = to_hr_dev(ibqp->device);
	struct hns_roce_qp *hr_qp = to_hr_qp(ibqp);
	struct device *dev = &hr_dev->pdev->dev;
	struct hns_roce_qp_context *context;
	int tmp_qp_state = 0;
	int ret = 0;
	int state;

	context = kzalloc(sizeof(*context), GFP_KERNEL);
	if (!context)
		return -ENOMEM;

	memset(qp_attr, 0, sizeof(*qp_attr));
	memset(qp_init_attr, 0, sizeof(*qp_init_attr));

	mutex_lock(&hr_qp->mutex);

	if (hr_qp->state == IB_QPS_RESET) {
		qp_attr->qp_state = IB_QPS_RESET;
		goto done;
	}

	ret = hns_roce_v1_query_qpc(hr_dev, hr_qp, context);
	if (ret) {
		dev_err(dev, "query qpc error\n");
		ret = -EINVAL;
		goto out;
	}

	state = roce_get_field(context->qpc_bytes_144,
			       QP_CONTEXT_QPC_BYTES_144_QP_STATE_M,
			       QP_CONTEXT_QPC_BYTES_144_QP_STATE_S);
	tmp_qp_state = (int)to_ib_qp_state((enum hns_roce_qp_state)state);
	if (tmp_qp_state == -1) {
		dev_err(dev, "to_ib_qp_state error\n");
		ret = -EINVAL;
		goto out;
	}
	hr_qp->state = (u8)tmp_qp_state;
	qp_attr->qp_state = (enum ib_qp_state)hr_qp->state;
	qp_attr->path_mtu = (enum ib_mtu)roce_get_field(context->qpc_bytes_48,
					       QP_CONTEXT_QPC_BYTES_48_MTU_M,
					       QP_CONTEXT_QPC_BYTES_48_MTU_S);
	qp_attr->path_mig_state = IB_MIG_ARMED;
	qp_attr->ah_attr.type   = RDMA_AH_ATTR_TYPE_ROCE;
	if (hr_qp->ibqp.qp_type == IB_QPT_UD)
		qp_attr->qkey = QKEY_VAL;

	qp_attr->rq_psn = roce_get_field(context->qpc_bytes_88,
					 QP_CONTEXT_QPC_BYTES_88_RX_REQ_EPSN_M,
					 QP_CONTEXT_QPC_BYTES_88_RX_REQ_EPSN_S);
	qp_attr->sq_psn = (u32)roce_get_field(context->qpc_bytes_164,
					     QP_CONTEXT_QPC_BYTES_164_SQ_PSN_M,
					     QP_CONTEXT_QPC_BYTES_164_SQ_PSN_S);
	qp_attr->dest_qp_num = (u8)roce_get_field(context->qpc_bytes_36,
					QP_CONTEXT_QPC_BYTES_36_DEST_QP_M,
					QP_CONTEXT_QPC_BYTES_36_DEST_QP_S);
	qp_attr->qp_access_flags = ((roce_get_bit(context->qpc_bytes_4,
			QP_CONTEXT_QPC_BYTE_4_RDMA_READ_ENABLE_S)) << 2) |
				   ((roce_get_bit(context->qpc_bytes_4,
			QP_CONTEXT_QPC_BYTE_4_RDMA_WRITE_ENABLE_S)) << 1) |
				   ((roce_get_bit(context->qpc_bytes_4,
			QP_CONTEXT_QPC_BYTE_4_ATOMIC_OPERATION_ENABLE_S)) << 3);

	if (hr_qp->ibqp.qp_type == IB_QPT_RC ||
	    hr_qp->ibqp.qp_type == IB_QPT_UC) {
		struct ib_global_route *grh =
			rdma_ah_retrieve_grh(&qp_attr->ah_attr);

		rdma_ah_set_sl(&qp_attr->ah_attr,
			       roce_get_field(context->qpc_bytes_156,
					      QP_CONTEXT_QPC_BYTES_156_SL_M,
					      QP_CONTEXT_QPC_BYTES_156_SL_S));
		rdma_ah_set_ah_flags(&qp_attr->ah_attr, IB_AH_GRH);
		grh->flow_label =
			roce_get_field(context->qpc_bytes_48,
				       QP_CONTEXT_QPC_BYTES_48_FLOWLABEL_M,
				       QP_CONTEXT_QPC_BYTES_48_FLOWLABEL_S);
		grh->sgid_index =
			roce_get_field(context->qpc_bytes_36,
				       QP_CONTEXT_QPC_BYTES_36_SGID_INDEX_M,
				       QP_CONTEXT_QPC_BYTES_36_SGID_INDEX_S);
		grh->hop_limit =
			roce_get_field(context->qpc_bytes_44,
				       QP_CONTEXT_QPC_BYTES_44_HOPLMT_M,
				       QP_CONTEXT_QPC_BYTES_44_HOPLMT_S);
		grh->traffic_class =
			roce_get_field(context->qpc_bytes_48,
				       QP_CONTEXT_QPC_BYTES_48_TCLASS_M,
				       QP_CONTEXT_QPC_BYTES_48_TCLASS_S);

		memcpy(grh->dgid.raw, context->dgid,
		       sizeof(grh->dgid.raw));
	}

	qp_attr->pkey_index = roce_get_field(context->qpc_bytes_12,
			      QP_CONTEXT_QPC_BYTES_12_P_KEY_INDEX_M,
			      QP_CONTEXT_QPC_BYTES_12_P_KEY_INDEX_S);
	qp_attr->port_num = hr_qp->port + 1;
	qp_attr->sq_draining = 0;
	qp_attr->max_rd_atomic = 1 << roce_get_field(context->qpc_bytes_156,
				 QP_CONTEXT_QPC_BYTES_156_INITIATOR_DEPTH_M,
				 QP_CONTEXT_QPC_BYTES_156_INITIATOR_DEPTH_S);
	qp_attr->max_dest_rd_atomic = 1 << roce_get_field(context->qpc_bytes_32,
				 QP_CONTEXT_QPC_BYTES_32_RESPONDER_RESOURCES_M,
				 QP_CONTEXT_QPC_BYTES_32_RESPONDER_RESOURCES_S);
	qp_attr->min_rnr_timer = (u8)(roce_get_field(context->qpc_bytes_24,
			QP_CONTEXT_QPC_BYTES_24_MINIMUM_RNR_NAK_TIMER_M,
			QP_CONTEXT_QPC_BYTES_24_MINIMUM_RNR_NAK_TIMER_S));
	qp_attr->timeout = (u8)(roce_get_field(context->qpc_bytes_156,
			    QP_CONTEXT_QPC_BYTES_156_ACK_TIMEOUT_M,
			    QP_CONTEXT_QPC_BYTES_156_ACK_TIMEOUT_S));
	qp_attr->retry_cnt = roce_get_field(context->qpc_bytes_148,
			     QP_CONTEXT_QPC_BYTES_148_RETRY_COUNT_M,
			     QP_CONTEXT_QPC_BYTES_148_RETRY_COUNT_S);
	qp_attr->rnr_retry = (u8)context->rnr_retry;

done:
	qp_attr->cur_qp_state = qp_attr->qp_state;
	qp_attr->cap.max_recv_wr = hr_qp->rq.wqe_cnt;
	qp_attr->cap.max_recv_sge = hr_qp->rq.max_gs;

	if (!ibqp->uobject) {
		qp_attr->cap.max_send_wr = hr_qp->sq.wqe_cnt;
		qp_attr->cap.max_send_sge = hr_qp->sq.max_gs;
	} else {
		qp_attr->cap.max_send_wr = 0;
		qp_attr->cap.max_send_sge = 0;
	}

	qp_init_attr->cap = qp_attr->cap;

out:
	mutex_unlock(&hr_qp->mutex);
	kfree(context);
	return ret;
}

static int hns_roce_v1_query_qp(struct ib_qp *ibqp, struct ib_qp_attr *qp_attr,
				int qp_attr_mask,
				struct ib_qp_init_attr *qp_init_attr)
{
	struct hns_roce_qp *hr_qp = to_hr_qp(ibqp);

	return hr_qp->doorbell_qpn <= 1 ?
		hns_roce_v1_q_sqp(ibqp, qp_attr, qp_attr_mask, qp_init_attr) :
		hns_roce_v1_q_qp(ibqp, qp_attr, qp_attr_mask, qp_init_attr);
}

int hns_roce_v1_destroy_qp(struct ib_qp *ibqp, struct ib_udata *udata)
{
	struct hns_roce_dev *hr_dev = to_hr_dev(ibqp->device);
	struct hns_roce_qp *hr_qp = to_hr_qp(ibqp);
	struct hns_roce_cq *send_cq, *recv_cq;
<<<<<<< HEAD
	bool is_user = ibqp->uobject;
	int is_timeout = 0;
=======
>>>>>>> 0ecfebd2
	int ret;

	ret = hns_roce_v1_modify_qp(ibqp, NULL, 0, hr_qp->state, IB_QPS_RESET);
	if (ret)
		return ret;

	send_cq = to_hr_cq(hr_qp->ibqp.send_cq);
	recv_cq = to_hr_cq(hr_qp->ibqp.recv_cq);

	hns_roce_lock_cqs(send_cq, recv_cq);
	if (!udata) {
		__hns_roce_v1_cq_clean(recv_cq, hr_qp->qpn, hr_qp->ibqp.srq ?
				       to_hr_srq(hr_qp->ibqp.srq) : NULL);
		if (send_cq != recv_cq)
			__hns_roce_v1_cq_clean(send_cq, hr_qp->qpn, NULL);
	}
	hns_roce_unlock_cqs(send_cq, recv_cq);

	hns_roce_qp_remove(hr_dev, hr_qp);
	hns_roce_qp_free(hr_dev, hr_qp);

	/* RC QP, release QPN */
	if (hr_qp->ibqp.qp_type == IB_QPT_RC)
		hns_roce_release_range_qp(hr_dev, hr_qp->qpn, 1);

	hns_roce_mtt_cleanup(hr_dev, &hr_qp->mtt);

	if (udata)
		ib_umem_release(hr_qp->umem);
	else {
		kfree(hr_qp->sq.wrid);
		kfree(hr_qp->rq.wrid);

		hns_roce_buf_free(hr_dev, hr_qp->buff_size, &hr_qp->hr_buf);
	}

	if (hr_qp->ibqp.qp_type == IB_QPT_RC)
		kfree(hr_qp);
	else
		kfree(hr_to_hr_sqp(hr_qp));
	return 0;
}

static int hns_roce_v1_destroy_cq(struct ib_cq *ibcq, struct ib_udata *udata)
{
	struct hns_roce_dev *hr_dev = to_hr_dev(ibcq->device);
	struct hns_roce_cq *hr_cq = to_hr_cq(ibcq);
	struct device *dev = &hr_dev->pdev->dev;
	u32 cqe_cnt_ori;
	u32 cqe_cnt_cur;
	u32 cq_buf_size;
	int wait_time = 0;
	int ret = 0;

	hns_roce_free_cq(hr_dev, hr_cq);

	/*
	 * Before freeing cq buffer, we need to ensure that the outstanding CQE
	 * have been written by checking the CQE counter.
	 */
	cqe_cnt_ori = roce_read(hr_dev, ROCEE_SCAEP_WR_CQE_CNT);
	while (1) {
		if (roce_read(hr_dev, ROCEE_CAEP_CQE_WCMD_EMPTY) &
		    HNS_ROCE_CQE_WCMD_EMPTY_BIT)
			break;

		cqe_cnt_cur = roce_read(hr_dev, ROCEE_SCAEP_WR_CQE_CNT);
		if ((cqe_cnt_cur - cqe_cnt_ori) >= HNS_ROCE_MIN_CQE_CNT)
			break;

		msleep(HNS_ROCE_EACH_FREE_CQ_WAIT_MSECS);
		if (wait_time > HNS_ROCE_MAX_FREE_CQ_WAIT_CNT) {
			dev_warn(dev, "Destroy cq 0x%lx timeout!\n",
				hr_cq->cqn);
			ret = -ETIMEDOUT;
			break;
		}
		wait_time++;
	}

	hns_roce_mtt_cleanup(hr_dev, &hr_cq->hr_buf.hr_mtt);

	if (ibcq->uobject)
		ib_umem_release(hr_cq->umem);
	else {
		/* Free the buff of stored cq */
		cq_buf_size = (ibcq->cqe + 1) * hr_dev->caps.cq_entry_sz;
		hns_roce_buf_free(hr_dev, cq_buf_size, &hr_cq->hr_buf.hr_buf);
	}

	kfree(hr_cq);

	return ret;
}

static void set_eq_cons_index_v1(struct hns_roce_eq *eq, int req_not)
{
	roce_raw_write((eq->cons_index & HNS_ROCE_V1_CONS_IDX_M) |
		      (req_not << eq->log_entries), eq->doorbell);
}

static void hns_roce_v1_wq_catas_err_handle(struct hns_roce_dev *hr_dev,
					    struct hns_roce_aeqe *aeqe, int qpn)
{
	struct device *dev = &hr_dev->pdev->dev;

	dev_warn(dev, "Local Work Queue Catastrophic Error.\n");
	switch (roce_get_field(aeqe->asyn, HNS_ROCE_AEQE_U32_4_EVENT_SUB_TYPE_M,
			       HNS_ROCE_AEQE_U32_4_EVENT_SUB_TYPE_S)) {
	case HNS_ROCE_LWQCE_QPC_ERROR:
		dev_warn(dev, "QP %d, QPC error.\n", qpn);
		break;
	case HNS_ROCE_LWQCE_MTU_ERROR:
		dev_warn(dev, "QP %d, MTU error.\n", qpn);
		break;
	case HNS_ROCE_LWQCE_WQE_BA_ADDR_ERROR:
		dev_warn(dev, "QP %d, WQE BA addr error.\n", qpn);
		break;
	case HNS_ROCE_LWQCE_WQE_ADDR_ERROR:
		dev_warn(dev, "QP %d, WQE addr error.\n", qpn);
		break;
	case HNS_ROCE_LWQCE_SQ_WQE_SHIFT_ERROR:
		dev_warn(dev, "QP %d, WQE shift error\n", qpn);
		break;
	case HNS_ROCE_LWQCE_SL_ERROR:
		dev_warn(dev, "QP %d, SL error.\n", qpn);
		break;
	case HNS_ROCE_LWQCE_PORT_ERROR:
		dev_warn(dev, "QP %d, port error.\n", qpn);
		break;
	default:
		break;
	}
}

static void hns_roce_v1_local_wq_access_err_handle(struct hns_roce_dev *hr_dev,
						   struct hns_roce_aeqe *aeqe,
						   int qpn)
{
	struct device *dev = &hr_dev->pdev->dev;

	dev_warn(dev, "Local Access Violation Work Queue Error.\n");
	switch (roce_get_field(aeqe->asyn, HNS_ROCE_AEQE_U32_4_EVENT_SUB_TYPE_M,
			       HNS_ROCE_AEQE_U32_4_EVENT_SUB_TYPE_S)) {
	case HNS_ROCE_LAVWQE_R_KEY_VIOLATION:
		dev_warn(dev, "QP %d, R_key violation.\n", qpn);
		break;
	case HNS_ROCE_LAVWQE_LENGTH_ERROR:
		dev_warn(dev, "QP %d, length error.\n", qpn);
		break;
	case HNS_ROCE_LAVWQE_VA_ERROR:
		dev_warn(dev, "QP %d, VA error.\n", qpn);
		break;
	case HNS_ROCE_LAVWQE_PD_ERROR:
		dev_err(dev, "QP %d, PD error.\n", qpn);
		break;
	case HNS_ROCE_LAVWQE_RW_ACC_ERROR:
		dev_warn(dev, "QP %d, rw acc error.\n", qpn);
		break;
	case HNS_ROCE_LAVWQE_KEY_STATE_ERROR:
		dev_warn(dev, "QP %d, key state error.\n", qpn);
		break;
	case HNS_ROCE_LAVWQE_MR_OPERATION_ERROR:
		dev_warn(dev, "QP %d, MR operation error.\n", qpn);
		break;
	default:
		break;
	}
}

static void hns_roce_v1_qp_err_handle(struct hns_roce_dev *hr_dev,
				      struct hns_roce_aeqe *aeqe,
				      int event_type)
{
	struct device *dev = &hr_dev->pdev->dev;
	int phy_port;
	int qpn;

	qpn = roce_get_field(aeqe->event.qp_event.qp,
			     HNS_ROCE_AEQE_EVENT_QP_EVENT_QP_QPN_M,
			     HNS_ROCE_AEQE_EVENT_QP_EVENT_QP_QPN_S);
	phy_port = roce_get_field(aeqe->event.qp_event.qp,
				  HNS_ROCE_AEQE_EVENT_QP_EVENT_PORT_NUM_M,
				  HNS_ROCE_AEQE_EVENT_QP_EVENT_PORT_NUM_S);
	if (qpn <= 1)
		qpn = HNS_ROCE_MAX_PORTS * qpn + phy_port;

	switch (event_type) {
	case HNS_ROCE_EVENT_TYPE_INV_REQ_LOCAL_WQ_ERROR:
		dev_warn(dev, "Invalid Req Local Work Queue Error.\n"
			 "QP %d, phy_port %d.\n", qpn, phy_port);
		break;
	case HNS_ROCE_EVENT_TYPE_WQ_CATAS_ERROR:
		hns_roce_v1_wq_catas_err_handle(hr_dev, aeqe, qpn);
		break;
	case HNS_ROCE_EVENT_TYPE_LOCAL_WQ_ACCESS_ERROR:
		hns_roce_v1_local_wq_access_err_handle(hr_dev, aeqe, qpn);
		break;
	default:
		break;
	}

	hns_roce_qp_event(hr_dev, qpn, event_type);
}

static void hns_roce_v1_cq_err_handle(struct hns_roce_dev *hr_dev,
				      struct hns_roce_aeqe *aeqe,
				      int event_type)
{
	struct device *dev = &hr_dev->pdev->dev;
	u32 cqn;

	cqn = roce_get_field(aeqe->event.cq_event.cq,
			  HNS_ROCE_AEQE_EVENT_CQ_EVENT_CQ_CQN_M,
			  HNS_ROCE_AEQE_EVENT_CQ_EVENT_CQ_CQN_S);

	switch (event_type) {
	case HNS_ROCE_EVENT_TYPE_CQ_ACCESS_ERROR:
		dev_warn(dev, "CQ 0x%x access err.\n", cqn);
		break;
	case HNS_ROCE_EVENT_TYPE_CQ_OVERFLOW:
		dev_warn(dev, "CQ 0x%x overflow\n", cqn);
		break;
	case HNS_ROCE_EVENT_TYPE_CQ_ID_INVALID:
		dev_warn(dev, "CQ 0x%x ID invalid.\n", cqn);
		break;
	default:
		break;
	}

	hns_roce_cq_event(hr_dev, cqn, event_type);
}

static void hns_roce_v1_db_overflow_handle(struct hns_roce_dev *hr_dev,
					   struct hns_roce_aeqe *aeqe)
{
	struct device *dev = &hr_dev->pdev->dev;

	switch (roce_get_field(aeqe->asyn, HNS_ROCE_AEQE_U32_4_EVENT_SUB_TYPE_M,
			       HNS_ROCE_AEQE_U32_4_EVENT_SUB_TYPE_S)) {
	case HNS_ROCE_DB_SUBTYPE_SDB_OVF:
		dev_warn(dev, "SDB overflow.\n");
		break;
	case HNS_ROCE_DB_SUBTYPE_SDB_ALM_OVF:
		dev_warn(dev, "SDB almost overflow.\n");
		break;
	case HNS_ROCE_DB_SUBTYPE_SDB_ALM_EMP:
		dev_warn(dev, "SDB almost empty.\n");
		break;
	case HNS_ROCE_DB_SUBTYPE_ODB_OVF:
		dev_warn(dev, "ODB overflow.\n");
		break;
	case HNS_ROCE_DB_SUBTYPE_ODB_ALM_OVF:
		dev_warn(dev, "ODB almost overflow.\n");
		break;
	case HNS_ROCE_DB_SUBTYPE_ODB_ALM_EMP:
		dev_warn(dev, "SDB almost empty.\n");
		break;
	default:
		break;
	}
}

static struct hns_roce_aeqe *get_aeqe_v1(struct hns_roce_eq *eq, u32 entry)
{
	unsigned long off = (entry & (eq->entries - 1)) *
			     HNS_ROCE_AEQ_ENTRY_SIZE;

	return (struct hns_roce_aeqe *)((u8 *)
		(eq->buf_list[off / HNS_ROCE_BA_SIZE].buf) +
		off % HNS_ROCE_BA_SIZE);
}

static struct hns_roce_aeqe *next_aeqe_sw_v1(struct hns_roce_eq *eq)
{
	struct hns_roce_aeqe *aeqe = get_aeqe_v1(eq, eq->cons_index);

	return (roce_get_bit(aeqe->asyn, HNS_ROCE_AEQE_U32_4_OWNER_S) ^
		!!(eq->cons_index & eq->entries)) ? aeqe : NULL;
}

static int hns_roce_v1_aeq_int(struct hns_roce_dev *hr_dev,
			       struct hns_roce_eq *eq)
{
	struct device *dev = &hr_dev->pdev->dev;
	struct hns_roce_aeqe *aeqe;
	int aeqes_found = 0;
	int event_type;

	while ((aeqe = next_aeqe_sw_v1(eq))) {

		/* Make sure we read the AEQ entry after we have checked the
		 * ownership bit
		 */
		dma_rmb();

		dev_dbg(dev, "aeqe = %p, aeqe->asyn.event_type = 0x%lx\n", aeqe,
			roce_get_field(aeqe->asyn,
				       HNS_ROCE_AEQE_U32_4_EVENT_TYPE_M,
				       HNS_ROCE_AEQE_U32_4_EVENT_TYPE_S));
		event_type = roce_get_field(aeqe->asyn,
					    HNS_ROCE_AEQE_U32_4_EVENT_TYPE_M,
					    HNS_ROCE_AEQE_U32_4_EVENT_TYPE_S);
		switch (event_type) {
		case HNS_ROCE_EVENT_TYPE_PATH_MIG:
			dev_warn(dev, "PATH MIG not supported\n");
			break;
		case HNS_ROCE_EVENT_TYPE_COMM_EST:
			dev_warn(dev, "COMMUNICATION established\n");
			break;
		case HNS_ROCE_EVENT_TYPE_SQ_DRAINED:
			dev_warn(dev, "SQ DRAINED not supported\n");
			break;
		case HNS_ROCE_EVENT_TYPE_PATH_MIG_FAILED:
			dev_warn(dev, "PATH MIG failed\n");
			break;
		case HNS_ROCE_EVENT_TYPE_INV_REQ_LOCAL_WQ_ERROR:
		case HNS_ROCE_EVENT_TYPE_WQ_CATAS_ERROR:
		case HNS_ROCE_EVENT_TYPE_LOCAL_WQ_ACCESS_ERROR:
			hns_roce_v1_qp_err_handle(hr_dev, aeqe, event_type);
			break;
		case HNS_ROCE_EVENT_TYPE_SRQ_LIMIT_REACH:
		case HNS_ROCE_EVENT_TYPE_SRQ_CATAS_ERROR:
		case HNS_ROCE_EVENT_TYPE_SRQ_LAST_WQE_REACH:
			dev_warn(dev, "SRQ not support!\n");
			break;
		case HNS_ROCE_EVENT_TYPE_CQ_ACCESS_ERROR:
		case HNS_ROCE_EVENT_TYPE_CQ_OVERFLOW:
		case HNS_ROCE_EVENT_TYPE_CQ_ID_INVALID:
			hns_roce_v1_cq_err_handle(hr_dev, aeqe, event_type);
			break;
		case HNS_ROCE_EVENT_TYPE_PORT_CHANGE:
			dev_warn(dev, "port change.\n");
			break;
		case HNS_ROCE_EVENT_TYPE_MB:
			hns_roce_cmd_event(hr_dev,
					   le16_to_cpu(aeqe->event.cmd.token),
					   aeqe->event.cmd.status,
					   le64_to_cpu(aeqe->event.cmd.out_param
					   ));
			break;
		case HNS_ROCE_EVENT_TYPE_DB_OVERFLOW:
			hns_roce_v1_db_overflow_handle(hr_dev, aeqe);
			break;
		case HNS_ROCE_EVENT_TYPE_CEQ_OVERFLOW:
			dev_warn(dev, "CEQ 0x%lx overflow.\n",
			roce_get_field(aeqe->event.ce_event.ceqe,
				     HNS_ROCE_AEQE_EVENT_CE_EVENT_CEQE_CEQN_M,
				     HNS_ROCE_AEQE_EVENT_CE_EVENT_CEQE_CEQN_S));
			break;
		default:
			dev_warn(dev, "Unhandled event %d on EQ %d at idx %u.\n",
				 event_type, eq->eqn, eq->cons_index);
			break;
		}

		eq->cons_index++;
		aeqes_found = 1;

		if (eq->cons_index > 2 * hr_dev->caps.aeqe_depth - 1) {
			dev_warn(dev, "cons_index overflow, set back to 0.\n");
			eq->cons_index = 0;
		}
	}

	set_eq_cons_index_v1(eq, 0);

	return aeqes_found;
}

static struct hns_roce_ceqe *get_ceqe_v1(struct hns_roce_eq *eq, u32 entry)
{
	unsigned long off = (entry & (eq->entries - 1)) *
			     HNS_ROCE_CEQ_ENTRY_SIZE;

	return (struct hns_roce_ceqe *)((u8 *)
			(eq->buf_list[off / HNS_ROCE_BA_SIZE].buf) +
			off % HNS_ROCE_BA_SIZE);
}

static struct hns_roce_ceqe *next_ceqe_sw_v1(struct hns_roce_eq *eq)
{
	struct hns_roce_ceqe *ceqe = get_ceqe_v1(eq, eq->cons_index);

	return (!!(roce_get_bit(ceqe->comp,
		HNS_ROCE_CEQE_CEQE_COMP_OWNER_S))) ^
		(!!(eq->cons_index & eq->entries)) ? ceqe : NULL;
}

static int hns_roce_v1_ceq_int(struct hns_roce_dev *hr_dev,
			       struct hns_roce_eq *eq)
{
	struct hns_roce_ceqe *ceqe;
	int ceqes_found = 0;
	u32 cqn;

	while ((ceqe = next_ceqe_sw_v1(eq))) {

		/* Make sure we read CEQ entry after we have checked the
		 * ownership bit
		 */
		dma_rmb();

		cqn = roce_get_field(ceqe->comp,
				     HNS_ROCE_CEQE_CEQE_COMP_CQN_M,
				     HNS_ROCE_CEQE_CEQE_COMP_CQN_S);
		hns_roce_cq_completion(hr_dev, cqn);

		++eq->cons_index;
		ceqes_found = 1;

		if (eq->cons_index > 2 * hr_dev->caps.ceqe_depth - 1) {
			dev_warn(&eq->hr_dev->pdev->dev,
				"cons_index overflow, set back to 0.\n");
			eq->cons_index = 0;
		}
	}

	set_eq_cons_index_v1(eq, 0);

	return ceqes_found;
}

static irqreturn_t hns_roce_v1_msix_interrupt_eq(int irq, void *eq_ptr)
{
	struct hns_roce_eq  *eq  = eq_ptr;
	struct hns_roce_dev *hr_dev = eq->hr_dev;
	int int_work = 0;

	if (eq->type_flag == HNS_ROCE_CEQ)
		/* CEQ irq routine, CEQ is pulse irq, not clear */
		int_work = hns_roce_v1_ceq_int(hr_dev, eq);
	else
		/* AEQ irq routine, AEQ is pulse irq, not clear */
		int_work = hns_roce_v1_aeq_int(hr_dev, eq);

	return IRQ_RETVAL(int_work);
}

static irqreturn_t hns_roce_v1_msix_interrupt_abn(int irq, void *dev_id)
{
	struct hns_roce_dev *hr_dev = dev_id;
	struct device *dev = &hr_dev->pdev->dev;
	int int_work = 0;
	u32 caepaemask_val;
	u32 cealmovf_val;
	u32 caepaest_val;
	u32 aeshift_val;
	u32 ceshift_val;
	u32 cemask_val;
	__le32 tmp;
	int i;

	/*
	 * Abnormal interrupt:
	 * AEQ overflow, ECC multi-bit err, CEQ overflow must clear
	 * interrupt, mask irq, clear irq, cancel mask operation
	 */
	aeshift_val = roce_read(hr_dev, ROCEE_CAEP_AEQC_AEQE_SHIFT_REG);
	tmp = cpu_to_le32(aeshift_val);

	/* AEQE overflow */
	if (roce_get_bit(tmp,
		ROCEE_CAEP_AEQC_AEQE_SHIFT_CAEP_AEQ_ALM_OVF_INT_ST_S) == 1) {
		dev_warn(dev, "AEQ overflow!\n");

		/* Set mask */
		caepaemask_val = roce_read(hr_dev, ROCEE_CAEP_AE_MASK_REG);
		tmp = cpu_to_le32(caepaemask_val);
		roce_set_bit(tmp, ROCEE_CAEP_AE_MASK_CAEP_AEQ_ALM_OVF_MASK_S,
			     HNS_ROCE_INT_MASK_ENABLE);
		caepaemask_val = le32_to_cpu(tmp);
		roce_write(hr_dev, ROCEE_CAEP_AE_MASK_REG, caepaemask_val);

		/* Clear int state(INT_WC : write 1 clear) */
		caepaest_val = roce_read(hr_dev, ROCEE_CAEP_AE_ST_REG);
		tmp = cpu_to_le32(caepaest_val);
		roce_set_bit(tmp, ROCEE_CAEP_AE_ST_CAEP_AEQ_ALM_OVF_S, 1);
		caepaest_val = le32_to_cpu(tmp);
		roce_write(hr_dev, ROCEE_CAEP_AE_ST_REG, caepaest_val);

		/* Clear mask */
		caepaemask_val = roce_read(hr_dev, ROCEE_CAEP_AE_MASK_REG);
		tmp = cpu_to_le32(caepaemask_val);
		roce_set_bit(tmp, ROCEE_CAEP_AE_MASK_CAEP_AEQ_ALM_OVF_MASK_S,
			     HNS_ROCE_INT_MASK_DISABLE);
		caepaemask_val = le32_to_cpu(tmp);
		roce_write(hr_dev, ROCEE_CAEP_AE_MASK_REG, caepaemask_val);
	}

	/* CEQ almost overflow */
	for (i = 0; i < hr_dev->caps.num_comp_vectors; i++) {
		ceshift_val = roce_read(hr_dev, ROCEE_CAEP_CEQC_SHIFT_0_REG +
					i * CEQ_REG_OFFSET);
		tmp = cpu_to_le32(ceshift_val);

		if (roce_get_bit(tmp,
			ROCEE_CAEP_CEQC_SHIFT_CAEP_CEQ_ALM_OVF_INT_ST_S) == 1) {
			dev_warn(dev, "CEQ[%d] almost overflow!\n", i);
			int_work++;

			/* Set mask */
			cemask_val = roce_read(hr_dev,
					       ROCEE_CAEP_CE_IRQ_MASK_0_REG +
					       i * CEQ_REG_OFFSET);
			tmp = cpu_to_le32(cemask_val);
			roce_set_bit(tmp,
				ROCEE_CAEP_CE_IRQ_MASK_CAEP_CEQ_ALM_OVF_MASK_S,
				HNS_ROCE_INT_MASK_ENABLE);
			cemask_val = le32_to_cpu(tmp);
			roce_write(hr_dev, ROCEE_CAEP_CE_IRQ_MASK_0_REG +
				   i * CEQ_REG_OFFSET, cemask_val);

			/* Clear int state(INT_WC : write 1 clear) */
			cealmovf_val = roce_read(hr_dev,
				       ROCEE_CAEP_CEQ_ALM_OVF_0_REG +
				       i * CEQ_REG_OFFSET);
			tmp = cpu_to_le32(cealmovf_val);
			roce_set_bit(tmp,
				     ROCEE_CAEP_CEQ_ALM_OVF_CAEP_CEQ_ALM_OVF_S,
				     1);
			cealmovf_val = le32_to_cpu(tmp);
			roce_write(hr_dev, ROCEE_CAEP_CEQ_ALM_OVF_0_REG +
				   i * CEQ_REG_OFFSET, cealmovf_val);

			/* Clear mask */
			cemask_val = roce_read(hr_dev,
				     ROCEE_CAEP_CE_IRQ_MASK_0_REG +
				     i * CEQ_REG_OFFSET);
			tmp = cpu_to_le32(cemask_val);
			roce_set_bit(tmp,
			       ROCEE_CAEP_CE_IRQ_MASK_CAEP_CEQ_ALM_OVF_MASK_S,
			       HNS_ROCE_INT_MASK_DISABLE);
			cemask_val = le32_to_cpu(tmp);
			roce_write(hr_dev, ROCEE_CAEP_CE_IRQ_MASK_0_REG +
				   i * CEQ_REG_OFFSET, cemask_val);
		}
	}

	/* ECC multi-bit error alarm */
	dev_warn(dev, "ECC UCERR ALARM: 0x%x, 0x%x, 0x%x\n",
		 roce_read(hr_dev, ROCEE_ECC_UCERR_ALM0_REG),
		 roce_read(hr_dev, ROCEE_ECC_UCERR_ALM1_REG),
		 roce_read(hr_dev, ROCEE_ECC_UCERR_ALM2_REG));

	dev_warn(dev, "ECC CERR ALARM: 0x%x, 0x%x, 0x%x\n",
		 roce_read(hr_dev, ROCEE_ECC_CERR_ALM0_REG),
		 roce_read(hr_dev, ROCEE_ECC_CERR_ALM1_REG),
		 roce_read(hr_dev, ROCEE_ECC_CERR_ALM2_REG));

	return IRQ_RETVAL(int_work);
}

static void hns_roce_v1_int_mask_enable(struct hns_roce_dev *hr_dev)
{
	u32 aemask_val;
	int masken = 0;
	__le32 tmp;
	int i;

	/* AEQ INT */
	aemask_val = roce_read(hr_dev, ROCEE_CAEP_AE_MASK_REG);
	tmp = cpu_to_le32(aemask_val);
	roce_set_bit(tmp, ROCEE_CAEP_AE_MASK_CAEP_AEQ_ALM_OVF_MASK_S,
		     masken);
	roce_set_bit(tmp, ROCEE_CAEP_AE_MASK_CAEP_AE_IRQ_MASK_S, masken);
	aemask_val = le32_to_cpu(tmp);
	roce_write(hr_dev, ROCEE_CAEP_AE_MASK_REG, aemask_val);

	/* CEQ INT */
	for (i = 0; i < hr_dev->caps.num_comp_vectors; i++) {
		/* IRQ mask */
		roce_write(hr_dev, ROCEE_CAEP_CE_IRQ_MASK_0_REG +
			   i * CEQ_REG_OFFSET, masken);
	}
}

static void hns_roce_v1_free_eq(struct hns_roce_dev *hr_dev,
				struct hns_roce_eq *eq)
{
	int npages = (PAGE_ALIGN(eq->eqe_size * eq->entries) +
		      HNS_ROCE_BA_SIZE - 1) / HNS_ROCE_BA_SIZE;
	int i;

	if (!eq->buf_list)
		return;

	for (i = 0; i < npages; ++i)
		dma_free_coherent(&hr_dev->pdev->dev, HNS_ROCE_BA_SIZE,
				  eq->buf_list[i].buf, eq->buf_list[i].map);

	kfree(eq->buf_list);
}

static void hns_roce_v1_enable_eq(struct hns_roce_dev *hr_dev, int eq_num,
				  int enable_flag)
{
	void __iomem *eqc = hr_dev->eq_table.eqc_base[eq_num];
	__le32 tmp;
	u32 val;

	val = readl(eqc);
	tmp = cpu_to_le32(val);

	if (enable_flag)
		roce_set_field(tmp,
			       ROCEE_CAEP_AEQC_AEQE_SHIFT_CAEP_AEQC_STATE_M,
			       ROCEE_CAEP_AEQC_AEQE_SHIFT_CAEP_AEQC_STATE_S,
			       HNS_ROCE_EQ_STAT_VALID);
	else
		roce_set_field(tmp,
			       ROCEE_CAEP_AEQC_AEQE_SHIFT_CAEP_AEQC_STATE_M,
			       ROCEE_CAEP_AEQC_AEQE_SHIFT_CAEP_AEQC_STATE_S,
			       HNS_ROCE_EQ_STAT_INVALID);

	val = le32_to_cpu(tmp);
	writel(val, eqc);
}

static int hns_roce_v1_create_eq(struct hns_roce_dev *hr_dev,
				 struct hns_roce_eq *eq)
{
	void __iomem *eqc = hr_dev->eq_table.eqc_base[eq->eqn];
	struct device *dev = &hr_dev->pdev->dev;
	dma_addr_t tmp_dma_addr;
	u32 eqconsindx_val = 0;
	u32 eqcuridx_val = 0;
	u32 eqshift_val = 0;
	__le32 tmp2 = 0;
	__le32 tmp1 = 0;
	__le32 tmp = 0;
	int num_bas;
	int ret;
	int i;

	num_bas = (PAGE_ALIGN(eq->entries * eq->eqe_size) +
		   HNS_ROCE_BA_SIZE - 1) / HNS_ROCE_BA_SIZE;

	if ((eq->entries * eq->eqe_size) > HNS_ROCE_BA_SIZE) {
		dev_err(dev, "[error]eq buf %d gt ba size(%d) need bas=%d\n",
			(eq->entries * eq->eqe_size), HNS_ROCE_BA_SIZE,
			num_bas);
		return -EINVAL;
	}

	eq->buf_list = kcalloc(num_bas, sizeof(*eq->buf_list), GFP_KERNEL);
	if (!eq->buf_list)
		return -ENOMEM;

	for (i = 0; i < num_bas; ++i) {
		eq->buf_list[i].buf = dma_alloc_coherent(dev, HNS_ROCE_BA_SIZE,
							 &tmp_dma_addr,
							 GFP_KERNEL);
		if (!eq->buf_list[i].buf) {
			ret = -ENOMEM;
			goto err_out_free_pages;
		}

		eq->buf_list[i].map = tmp_dma_addr;
		memset(eq->buf_list[i].buf, 0, HNS_ROCE_BA_SIZE);
	}
	eq->cons_index = 0;
	roce_set_field(tmp, ROCEE_CAEP_AEQC_AEQE_SHIFT_CAEP_AEQC_STATE_M,
		       ROCEE_CAEP_AEQC_AEQE_SHIFT_CAEP_AEQC_STATE_S,
		       HNS_ROCE_EQ_STAT_INVALID);
	roce_set_field(tmp, ROCEE_CAEP_AEQC_AEQE_SHIFT_CAEP_AEQC_AEQE_SHIFT_M,
		       ROCEE_CAEP_AEQC_AEQE_SHIFT_CAEP_AEQC_AEQE_SHIFT_S,
		       eq->log_entries);
	eqshift_val = le32_to_cpu(tmp);
	writel(eqshift_val, eqc);

	/* Configure eq extended address 12~44bit */
	writel((u32)(eq->buf_list[0].map >> 12), eqc + 4);

	/*
	 * Configure eq extended address 45~49 bit.
	 * 44 = 32 + 12, When evaluating addr to hardware, shift 12 because of
	 * using 4K page, and shift more 32 because of
	 * caculating the high 32 bit value evaluated to hardware.
	 */
	roce_set_field(tmp1, ROCEE_CAEP_AEQE_CUR_IDX_CAEP_AEQ_BT_H_M,
		       ROCEE_CAEP_AEQE_CUR_IDX_CAEP_AEQ_BT_H_S,
		       eq->buf_list[0].map >> 44);
	roce_set_field(tmp1, ROCEE_CAEP_AEQE_CUR_IDX_CAEP_AEQE_CUR_IDX_M,
		       ROCEE_CAEP_AEQE_CUR_IDX_CAEP_AEQE_CUR_IDX_S, 0);
	eqcuridx_val = le32_to_cpu(tmp1);
	writel(eqcuridx_val, eqc + 8);

	/* Configure eq consumer index */
	roce_set_field(tmp2, ROCEE_CAEP_AEQE_CONS_IDX_CAEP_AEQE_CONS_IDX_M,
		       ROCEE_CAEP_AEQE_CONS_IDX_CAEP_AEQE_CONS_IDX_S, 0);
	eqconsindx_val = le32_to_cpu(tmp2);
	writel(eqconsindx_val, eqc + 0xc);

	return 0;

err_out_free_pages:
	for (i -= 1; i >= 0; i--)
		dma_free_coherent(dev, HNS_ROCE_BA_SIZE, eq->buf_list[i].buf,
				  eq->buf_list[i].map);

	kfree(eq->buf_list);
	return ret;
}

static int hns_roce_v1_init_eq_table(struct hns_roce_dev *hr_dev)
{
	struct hns_roce_eq_table *eq_table = &hr_dev->eq_table;
	struct device *dev = &hr_dev->pdev->dev;
	struct hns_roce_eq *eq;
	int irq_num;
	int eq_num;
	int ret;
	int i, j;

	eq_num = hr_dev->caps.num_comp_vectors + hr_dev->caps.num_aeq_vectors;
	irq_num = eq_num + hr_dev->caps.num_other_vectors;

	eq_table->eq = kcalloc(eq_num, sizeof(*eq_table->eq), GFP_KERNEL);
	if (!eq_table->eq)
		return -ENOMEM;

	eq_table->eqc_base = kcalloc(eq_num, sizeof(*eq_table->eqc_base),
				     GFP_KERNEL);
	if (!eq_table->eqc_base) {
		ret = -ENOMEM;
		goto err_eqc_base_alloc_fail;
	}

	for (i = 0; i < eq_num; i++) {
		eq = &eq_table->eq[i];
		eq->hr_dev = hr_dev;
		eq->eqn = i;
		eq->irq = hr_dev->irq[i];
		eq->log_page_size = PAGE_SHIFT;

		if (i < hr_dev->caps.num_comp_vectors) {
			/* CEQ */
			eq_table->eqc_base[i] = hr_dev->reg_base +
						ROCEE_CAEP_CEQC_SHIFT_0_REG +
						CEQ_REG_OFFSET * i;
			eq->type_flag = HNS_ROCE_CEQ;
			eq->doorbell = hr_dev->reg_base +
				       ROCEE_CAEP_CEQC_CONS_IDX_0_REG +
				       CEQ_REG_OFFSET * i;
			eq->entries = hr_dev->caps.ceqe_depth;
			eq->log_entries = ilog2(eq->entries);
			eq->eqe_size = HNS_ROCE_CEQ_ENTRY_SIZE;
		} else {
			/* AEQ */
			eq_table->eqc_base[i] = hr_dev->reg_base +
						ROCEE_CAEP_AEQC_AEQE_SHIFT_REG;
			eq->type_flag = HNS_ROCE_AEQ;
			eq->doorbell = hr_dev->reg_base +
				       ROCEE_CAEP_AEQE_CONS_IDX_REG;
			eq->entries = hr_dev->caps.aeqe_depth;
			eq->log_entries = ilog2(eq->entries);
			eq->eqe_size = HNS_ROCE_AEQ_ENTRY_SIZE;
		}
	}

	/* Disable irq */
	hns_roce_v1_int_mask_enable(hr_dev);

	/* Configure ce int interval */
	roce_write(hr_dev, ROCEE_CAEP_CE_INTERVAL_CFG_REG,
		   HNS_ROCE_CEQ_DEFAULT_INTERVAL);

	/* Configure ce int burst num */
	roce_write(hr_dev, ROCEE_CAEP_CE_BURST_NUM_CFG_REG,
		   HNS_ROCE_CEQ_DEFAULT_BURST_NUM);

	for (i = 0; i < eq_num; i++) {
		ret = hns_roce_v1_create_eq(hr_dev, &eq_table->eq[i]);
		if (ret) {
			dev_err(dev, "eq create failed\n");
			goto err_create_eq_fail;
		}
	}

	for (j = 0; j < irq_num; j++) {
		if (j < eq_num)
			ret = request_irq(hr_dev->irq[j],
					  hns_roce_v1_msix_interrupt_eq, 0,
					  hr_dev->irq_names[j],
					  &eq_table->eq[j]);
		else
			ret = request_irq(hr_dev->irq[j],
					  hns_roce_v1_msix_interrupt_abn, 0,
					  hr_dev->irq_names[j], hr_dev);

		if (ret) {
			dev_err(dev, "request irq error!\n");
			goto err_request_irq_fail;
		}
	}

	for (i = 0; i < eq_num; i++)
		hns_roce_v1_enable_eq(hr_dev, i, EQ_ENABLE);

	return 0;

err_request_irq_fail:
	for (j -= 1; j >= 0; j--)
		free_irq(hr_dev->irq[j], &eq_table->eq[j]);

err_create_eq_fail:
	for (i -= 1; i >= 0; i--)
		hns_roce_v1_free_eq(hr_dev, &eq_table->eq[i]);

	kfree(eq_table->eqc_base);

err_eqc_base_alloc_fail:
	kfree(eq_table->eq);

	return ret;
}

static void hns_roce_v1_cleanup_eq_table(struct hns_roce_dev *hr_dev)
{
	struct hns_roce_eq_table *eq_table = &hr_dev->eq_table;
	int irq_num;
	int eq_num;
	int i;

	eq_num = hr_dev->caps.num_comp_vectors + hr_dev->caps.num_aeq_vectors;
	irq_num = eq_num + hr_dev->caps.num_other_vectors;
	for (i = 0; i < eq_num; i++) {
		/* Disable EQ */
		hns_roce_v1_enable_eq(hr_dev, i, EQ_DISABLE);

		free_irq(hr_dev->irq[i], &eq_table->eq[i]);

		hns_roce_v1_free_eq(hr_dev, &eq_table->eq[i]);
	}
	for (i = eq_num; i < irq_num; i++)
		free_irq(hr_dev->irq[i], hr_dev);

	kfree(eq_table->eqc_base);
	kfree(eq_table->eq);
}

static const struct ib_device_ops hns_roce_v1_dev_ops = {
	.destroy_qp = hns_roce_v1_destroy_qp,
	.modify_cq = hns_roce_v1_modify_cq,
	.poll_cq = hns_roce_v1_poll_cq,
	.post_recv = hns_roce_v1_post_recv,
	.post_send = hns_roce_v1_post_send,
	.query_qp = hns_roce_v1_query_qp,
	.req_notify_cq = hns_roce_v1_req_notify_cq,
};

static const struct hns_roce_hw hns_roce_hw_v1 = {
	.reset = hns_roce_v1_reset,
	.hw_profile = hns_roce_v1_profile,
	.hw_init = hns_roce_v1_init,
	.hw_exit = hns_roce_v1_exit,
	.post_mbox = hns_roce_v1_post_mbox,
	.chk_mbox = hns_roce_v1_chk_mbox,
	.set_gid = hns_roce_v1_set_gid,
	.set_mac = hns_roce_v1_set_mac,
	.set_mtu = hns_roce_v1_set_mtu,
	.write_mtpt = hns_roce_v1_write_mtpt,
	.write_cqc = hns_roce_v1_write_cqc,
	.modify_cq = hns_roce_v1_modify_cq,
	.clear_hem = hns_roce_v1_clear_hem,
	.modify_qp = hns_roce_v1_modify_qp,
	.query_qp = hns_roce_v1_query_qp,
	.destroy_qp = hns_roce_v1_destroy_qp,
	.post_send = hns_roce_v1_post_send,
	.post_recv = hns_roce_v1_post_recv,
	.req_notify_cq = hns_roce_v1_req_notify_cq,
	.poll_cq = hns_roce_v1_poll_cq,
	.dereg_mr = hns_roce_v1_dereg_mr,
	.destroy_cq = hns_roce_v1_destroy_cq,
	.init_eq = hns_roce_v1_init_eq_table,
	.cleanup_eq = hns_roce_v1_cleanup_eq_table,
	.hns_roce_dev_ops = &hns_roce_v1_dev_ops,
};

static const struct of_device_id hns_roce_of_match[] = {
	{ .compatible = "hisilicon,hns-roce-v1", .data = &hns_roce_hw_v1, },
	{},
};
MODULE_DEVICE_TABLE(of, hns_roce_of_match);

static const struct acpi_device_id hns_roce_acpi_match[] = {
	{ "HISI00D1", (kernel_ulong_t)&hns_roce_hw_v1 },
	{},
};
MODULE_DEVICE_TABLE(acpi, hns_roce_acpi_match);

static int hns_roce_node_match(struct device *dev, void *fwnode)
{
	return dev->fwnode == fwnode;
}

static struct
platform_device *hns_roce_find_pdev(struct fwnode_handle *fwnode)
{
	struct device *dev;

	/* get the 'device' corresponding to the matching 'fwnode' */
	dev = bus_find_device(&platform_bus_type, NULL,
			      fwnode, hns_roce_node_match);
	/* get the platform device */
	return dev ? to_platform_device(dev) : NULL;
}

static int hns_roce_get_cfg(struct hns_roce_dev *hr_dev)
{
	struct device *dev = &hr_dev->pdev->dev;
	struct platform_device *pdev = NULL;
	struct net_device *netdev = NULL;
	struct device_node *net_node;
	struct resource *res;
	int port_cnt = 0;
	u8 phy_port;
	int ret;
	int i;

	/* check if we are compatible with the underlying SoC */
	if (dev_of_node(dev)) {
		const struct of_device_id *of_id;

		of_id = of_match_node(hns_roce_of_match, dev->of_node);
		if (!of_id) {
			dev_err(dev, "device is not compatible!\n");
			return -ENXIO;
		}
		hr_dev->hw = (const struct hns_roce_hw *)of_id->data;
		if (!hr_dev->hw) {
			dev_err(dev, "couldn't get H/W specific DT data!\n");
			return -ENXIO;
		}
	} else if (is_acpi_device_node(dev->fwnode)) {
		const struct acpi_device_id *acpi_id;

		acpi_id = acpi_match_device(hns_roce_acpi_match, dev);
		if (!acpi_id) {
			dev_err(dev, "device is not compatible!\n");
			return -ENXIO;
		}
		hr_dev->hw = (const struct hns_roce_hw *) acpi_id->driver_data;
		if (!hr_dev->hw) {
			dev_err(dev, "couldn't get H/W specific ACPI data!\n");
			return -ENXIO;
		}
	} else {
		dev_err(dev, "can't read compatibility data from DT or ACPI\n");
		return -ENXIO;
	}

	/* get the mapped register base address */
	res = platform_get_resource(hr_dev->pdev, IORESOURCE_MEM, 0);
	hr_dev->reg_base = devm_ioremap_resource(dev, res);
	if (IS_ERR(hr_dev->reg_base))
		return PTR_ERR(hr_dev->reg_base);

	/* read the node_guid of IB device from the DT or ACPI */
	ret = device_property_read_u8_array(dev, "node-guid",
					    (u8 *)&hr_dev->ib_dev.node_guid,
					    GUID_LEN);
	if (ret) {
		dev_err(dev, "couldn't get node_guid from DT or ACPI!\n");
		return ret;
	}

	/* get the RoCE associated ethernet ports or netdevices */
	for (i = 0; i < HNS_ROCE_MAX_PORTS; i++) {
		if (dev_of_node(dev)) {
			net_node = of_parse_phandle(dev->of_node, "eth-handle",
						    i);
			if (!net_node)
				continue;
			pdev = of_find_device_by_node(net_node);
		} else if (is_acpi_device_node(dev->fwnode)) {
			struct fwnode_reference_args args;

			ret = acpi_node_get_property_reference(dev->fwnode,
							       "eth-handle",
							       i, &args);
			if (ret)
				continue;
			pdev = hns_roce_find_pdev(args.fwnode);
		} else {
			dev_err(dev, "cannot read data from DT or ACPI\n");
			return -ENXIO;
		}

		if (pdev) {
			netdev = platform_get_drvdata(pdev);
			phy_port = (u8)i;
			if (netdev) {
				hr_dev->iboe.netdevs[port_cnt] = netdev;
				hr_dev->iboe.phy_port[port_cnt] = phy_port;
			} else {
				dev_err(dev, "no netdev found with pdev %s\n",
					pdev->name);
				return -ENODEV;
			}
			port_cnt++;
		}
	}

	if (port_cnt == 0) {
		dev_err(dev, "unable to get eth-handle for available ports!\n");
		return -EINVAL;
	}

	hr_dev->caps.num_ports = port_cnt;

	/* cmd issue mode: 0 is poll, 1 is event */
	hr_dev->cmd_mod = 1;
	hr_dev->loop_idc = 0;
	hr_dev->sdb_offset = ROCEE_DB_SQ_L_0_REG;
	hr_dev->odb_offset = ROCEE_DB_OTHERS_L_0_REG;

	/* read the interrupt names from the DT or ACPI */
	ret = device_property_read_string_array(dev, "interrupt-names",
						hr_dev->irq_names,
						HNS_ROCE_V1_MAX_IRQ_NUM);
	if (ret < 0) {
		dev_err(dev, "couldn't get interrupt names from DT or ACPI!\n");
		return ret;
	}

	/* fetch the interrupt numbers */
	for (i = 0; i < HNS_ROCE_V1_MAX_IRQ_NUM; i++) {
		hr_dev->irq[i] = platform_get_irq(hr_dev->pdev, i);
		if (hr_dev->irq[i] <= 0) {
			dev_err(dev, "platform get of irq[=%d] failed!\n", i);
			return -EINVAL;
		}
	}

	return 0;
}

/**
 * hns_roce_probe - RoCE driver entrance
 * @pdev: pointer to platform device
 * Return : int
 *
 */
static int hns_roce_probe(struct platform_device *pdev)
{
	int ret;
	struct hns_roce_dev *hr_dev;
	struct device *dev = &pdev->dev;

	hr_dev = ib_alloc_device(hns_roce_dev, ib_dev);
	if (!hr_dev)
		return -ENOMEM;

	hr_dev->priv = kzalloc(sizeof(struct hns_roce_v1_priv), GFP_KERNEL);
	if (!hr_dev->priv) {
		ret = -ENOMEM;
		goto error_failed_kzalloc;
	}

	hr_dev->pdev = pdev;
	hr_dev->dev = dev;
	platform_set_drvdata(pdev, hr_dev);

	if (dma_set_mask_and_coherent(dev, DMA_BIT_MASK(64ULL)) &&
	    dma_set_mask_and_coherent(dev, DMA_BIT_MASK(32ULL))) {
		dev_err(dev, "Not usable DMA addressing mode\n");
		ret = -EIO;
		goto error_failed_get_cfg;
	}

	ret = hns_roce_get_cfg(hr_dev);
	if (ret) {
		dev_err(dev, "Get Configuration failed!\n");
		goto error_failed_get_cfg;
	}

	ret = hns_roce_init(hr_dev);
	if (ret) {
		dev_err(dev, "RoCE engine init failed!\n");
		goto error_failed_get_cfg;
	}

	return 0;

error_failed_get_cfg:
	kfree(hr_dev->priv);

error_failed_kzalloc:
	ib_dealloc_device(&hr_dev->ib_dev);

	return ret;
}

/**
 * hns_roce_remove - remove RoCE device
 * @pdev: pointer to platform device
 */
static int hns_roce_remove(struct platform_device *pdev)
{
	struct hns_roce_dev *hr_dev = platform_get_drvdata(pdev);

	hns_roce_exit(hr_dev);
	kfree(hr_dev->priv);
	ib_dealloc_device(&hr_dev->ib_dev);

	return 0;
}

static struct platform_driver hns_roce_driver = {
	.probe = hns_roce_probe,
	.remove = hns_roce_remove,
	.driver = {
		.name = DRV_NAME,
		.of_match_table = hns_roce_of_match,
		.acpi_match_table = ACPI_PTR(hns_roce_acpi_match),
	},
};

module_platform_driver(hns_roce_driver);

MODULE_LICENSE("Dual BSD/GPL");
MODULE_AUTHOR("Wei Hu <xavier.huwei@huawei.com>");
MODULE_AUTHOR("Nenglong Zhao <zhaonenglong@hisilicon.com>");
MODULE_AUTHOR("Lijun Ou <oulijun@huawei.com>");
MODULE_DESCRIPTION("Hisilicon Hip06 Family RoCE Driver");<|MERGE_RESOLUTION|>--- conflicted
+++ resolved
@@ -749,11 +749,7 @@
 		goto alloc_mem_failed;
 
 	pd->device  = ibdev;
-<<<<<<< HEAD
-	ret = hns_roce_alloc_pd(pd, NULL, NULL);
-=======
 	ret = hns_roce_alloc_pd(pd, NULL);
->>>>>>> 0ecfebd2
 	if (ret)
 		goto alloc_pd_failed;
 
@@ -863,21 +859,13 @@
 			dev_err(dev, "Destroy qp %d for mr free failed!\n", i);
 	}
 
-<<<<<<< HEAD
-	hns_roce_dealloc_pd(pd);
-=======
 	hns_roce_dealloc_pd(pd, NULL);
->>>>>>> 0ecfebd2
 
 alloc_pd_failed:
 	kfree(pd);
 
 alloc_mem_failed:
-<<<<<<< HEAD
-	if (hns_roce_ib_destroy_cq(cq))
-=======
 	if (hns_roce_ib_destroy_cq(cq, NULL))
->>>>>>> 0ecfebd2
 		dev_err(dev, "Destroy cq for create_lp_qp failed!\n");
 
 	return ret;
@@ -910,12 +898,8 @@
 	if (ret)
 		dev_err(dev, "Destroy cq for mr_free failed(%d)!\n", ret);
 
-<<<<<<< HEAD
-	hns_roce_dealloc_pd(&free_mr->mr_free_pd->ibpd);
-=======
 	hns_roce_dealloc_pd(&free_mr->mr_free_pd->ibpd, NULL);
 	kfree(&free_mr->mr_free_pd->ibpd);
->>>>>>> 0ecfebd2
 }
 
 static int hns_roce_db_init(struct hns_roce_dev *hr_dev)
@@ -3622,11 +3606,6 @@
 	struct hns_roce_dev *hr_dev = to_hr_dev(ibqp->device);
 	struct hns_roce_qp *hr_qp = to_hr_qp(ibqp);
 	struct hns_roce_cq *send_cq, *recv_cq;
-<<<<<<< HEAD
-	bool is_user = ibqp->uobject;
-	int is_timeout = 0;
-=======
->>>>>>> 0ecfebd2
 	int ret;
 
 	ret = hns_roce_v1_modify_qp(ibqp, NULL, 0, hr_qp->state, IB_QPS_RESET);
