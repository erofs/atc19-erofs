/*
 * Broadcom NetXtreme-E RoCE driver.
 *
 * Copyright (c) 2016 - 2017, Broadcom. All rights reserved.  The term
 * Broadcom refers to Broadcom Limited and/or its subsidiaries.
 *
 * This software is available to you under a choice of one of two
 * licenses.  You may choose to be licensed under the terms of the GNU
 * General Public License (GPL) Version 2, available from the file
 * COPYING in the main directory of this source tree, or the
 * BSD license below:
 *
 * Redistribution and use in source and binary forms, with or without
 * modification, are permitted provided that the following conditions
 * are met:
 *
 * 1. Redistributions of source code must retain the above copyright
 *    notice, this list of conditions and the following disclaimer.
 * 2. Redistributions in binary form must reproduce the above copyright
 *    notice, this list of conditions and the following disclaimer in
 *    the documentation and/or other materials provided with the
 *    distribution.
 *
 * THIS SOFTWARE IS PROVIDED BY THE AUTHOR AND CONTRIBUTORS ``AS IS''
 * AND ANY EXPRESS OR IMPLIED WARRANTIES, INCLUDING, BUT NOT LIMITED TO,
 * THE IMPLIED WARRANTIES OF MERCHANTABILITY AND FITNESS FOR A PARTICULAR
 * PURPOSE ARE DISCLAIMED. IN NO EVENT SHALL THE AUTHOR OR CONTRIBUTORS
 * BE LIABLE FOR ANY DIRECT, INDIRECT, INCIDENTAL, SPECIAL, EXEMPLARY, OR
 * CONSEQUENTIAL DAMAGES (INCLUDING, BUT NOT LIMITED TO, PROCUREMENT OF
 * SUBSTITUTE GOODS OR SERVICES; LOSS OF USE, DATA, OR PROFITS; OR
 * BUSINESS INTERRUPTION) HOWEVER CAUSED AND ON ANY THEORY OF LIABILITY,
 * WHETHER IN CONTRACT, STRICT LIABILITY, OR TORT (INCLUDING NEGLIGENCE
 * OR OTHERWISE) ARISING IN ANY WAY OUT OF THE USE OF THIS SOFTWARE, EVEN
 * IF ADVISED OF THE POSSIBILITY OF SUCH DAMAGE.
 *
 * Description: QPLib resource manager (header)
 */

#ifndef __BNXT_QPLIB_RES_H__
#define __BNXT_QPLIB_RES_H__

extern const struct bnxt_qplib_gid bnxt_qplib_gid_zero;

#define PTR_CNT_PER_PG		(PAGE_SIZE / sizeof(void *))
#define PTR_MAX_IDX_PER_PG	(PTR_CNT_PER_PG - 1)
#define PTR_PG(x)		(((x) & ~PTR_MAX_IDX_PER_PG) / PTR_CNT_PER_PG)
#define PTR_IDX(x)		((x) & PTR_MAX_IDX_PER_PG)

#define HWQ_CMP(idx, hwq)	((idx) & ((hwq)->max_elements - 1))

#define HWQ_FREE_SLOTS(hwq)	(hwq->max_elements - \
				((HWQ_CMP(hwq->prod, hwq)\
				- HWQ_CMP(hwq->cons, hwq))\
				& (hwq->max_elements - 1)))
enum bnxt_qplib_hwq_type {
	HWQ_TYPE_CTX,
	HWQ_TYPE_QUEUE,
	HWQ_TYPE_L2_CMPL
};

#define MAX_PBL_LVL_0_PGS		1
#define MAX_PBL_LVL_1_PGS		512
#define MAX_PBL_LVL_1_PGS_SHIFT		9
#define MAX_PBL_LVL_1_PGS_FOR_LVL_2	256
#define MAX_PBL_LVL_2_PGS		(256 * 512)

enum bnxt_qplib_pbl_lvl {
	PBL_LVL_0,
	PBL_LVL_1,
	PBL_LVL_2,
	PBL_LVL_MAX
};

#define ROCE_PG_SIZE_4K		(4 * 1024)
#define ROCE_PG_SIZE_8K		(8 * 1024)
#define ROCE_PG_SIZE_64K	(64 * 1024)
#define ROCE_PG_SIZE_2M		(2 * 1024 * 1024)
#define ROCE_PG_SIZE_8M		(8 * 1024 * 1024)
#define ROCE_PG_SIZE_1G		(1024 * 1024 * 1024)

struct bnxt_qplib_pbl {
	u32				pg_count;
	u32				pg_size;
	void				**pg_arr;
	dma_addr_t			*pg_map_arr;
};

struct bnxt_qplib_hwq {
	struct pci_dev			*pdev;
	/* lock to protect qplib_hwq */
	spinlock_t			lock;
	struct bnxt_qplib_pbl		pbl[PBL_LVL_MAX];
	enum bnxt_qplib_pbl_lvl		level;		/* 0, 1, or 2 */
	/* ptr for easy access to the PBL entries */
	void				**pbl_ptr;
	/* ptr for easy access to the dma_addr */
	dma_addr_t			*pbl_dma_ptr;
	u32				max_elements;
	u16				element_size;	/* Size of each entry */

	u32				prod;		/* raw */
	u32				cons;		/* raw */
	u8				cp_bit;
	u8				is_user;
};

/* Tables */
struct bnxt_qplib_pd_tbl {
	unsigned long			*tbl;
	u32				max;
};

struct bnxt_qplib_sgid_tbl {
	struct bnxt_qplib_gid		*tbl;
	u16				*hw_id;
	u16				max;
	u16				active;
	void				*ctx;
	u8				*vlan;
};

struct bnxt_qplib_pkey_tbl {
	u16				*tbl;
	u16				max;
	u16				active;
};

struct bnxt_qplib_dpi {
	u32				dpi;
	void __iomem			*dbr;
	u64				umdbr;
};

struct bnxt_qplib_dpi_tbl {
	void				**app_tbl;
	unsigned long			*tbl;
	u16				max;
	void __iomem			*dbr_bar_reg_iomem;
	u64				unmapped_dbr;
};

struct bnxt_qplib_stats {
	dma_addr_t			dma_map;
	void				*dma;
	u32				size;
	u32				fw_id;
};

struct bnxt_qplib_vf_res {
	u32 max_qp_per_vf;
	u32 max_mrw_per_vf;
	u32 max_srq_per_vf;
	u32 max_cq_per_vf;
	u32 max_gid_per_vf;
};

#define BNXT_QPLIB_MAX_QP_CTX_ENTRY_SIZE	448
#define BNXT_QPLIB_MAX_SRQ_CTX_ENTRY_SIZE	64
#define BNXT_QPLIB_MAX_CQ_CTX_ENTRY_SIZE	64
#define BNXT_QPLIB_MAX_MRW_CTX_ENTRY_SIZE	128

struct bnxt_qplib_ctx {
	u32				qpc_count;
	struct bnxt_qplib_hwq		qpc_tbl;
	u32				mrw_count;
	struct bnxt_qplib_hwq		mrw_tbl;
	u32				srqc_count;
	struct bnxt_qplib_hwq		srqc_tbl;
	u32				cq_count;
	struct bnxt_qplib_hwq		cq_tbl;
	struct bnxt_qplib_hwq		tim_tbl;
#define MAX_TQM_ALLOC_REQ		48
#define MAX_TQM_ALLOC_BLK_SIZE		8
	u8				tqm_count[MAX_TQM_ALLOC_REQ];
	struct bnxt_qplib_hwq		tqm_pde;
	u32				tqm_pde_level;
	struct bnxt_qplib_hwq		tqm_tbl[MAX_TQM_ALLOC_REQ];
	struct bnxt_qplib_stats		stats;
	struct bnxt_qplib_vf_res	vf_res;
	u64				hwrm_intf_ver;
};

struct bnxt_qplib_chip_ctx {
	u16	chip_num;
	u8	chip_rev;
	u8	chip_metal;
};

#define CHIP_NUM_57500          0x1750

struct bnxt_qplib_res {
	struct pci_dev			*pdev;
	struct bnxt_qplib_chip_ctx	*cctx;
	struct net_device		*netdev;

	struct bnxt_qplib_rcfw		*rcfw;
	struct bnxt_qplib_pd_tbl	pd_tbl;
	struct bnxt_qplib_sgid_tbl	sgid_tbl;
	struct bnxt_qplib_pkey_tbl	pkey_tbl;
	struct bnxt_qplib_dpi_tbl	dpi_tbl;
	bool				prio;
};

static inline bool bnxt_qplib_is_chip_gen_p5(struct bnxt_qplib_chip_ctx *cctx)
{
	return (cctx->chip_num == CHIP_NUM_57500);
}

static inline u8 bnxt_qplib_get_hwq_type(struct bnxt_qplib_res *res)
{
	return bnxt_qplib_is_chip_gen_p5(res->cctx) ?
					HWQ_TYPE_QUEUE : HWQ_TYPE_L2_CMPL;
}

static inline u8 bnxt_qplib_get_ring_type(struct bnxt_qplib_chip_ctx *cctx)
{
	return bnxt_qplib_is_chip_gen_p5(cctx) ?
	       RING_ALLOC_REQ_RING_TYPE_NQ :
	       RING_ALLOC_REQ_RING_TYPE_ROCE_CMPL;
}

<<<<<<< HEAD
=======
struct bnxt_qplib_sg_info {
	struct scatterlist		*sglist;
	u32				nmap;
	u32				npages;
};

>>>>>>> 0ecfebd2
#define to_bnxt_qplib(ptr, type, member)	\
	container_of(ptr, type, member)

struct bnxt_qplib_pd;
struct bnxt_qplib_dev_attr;

void bnxt_qplib_free_hwq(struct pci_dev *pdev, struct bnxt_qplib_hwq *hwq);
int bnxt_qplib_alloc_init_hwq(struct pci_dev *pdev, struct bnxt_qplib_hwq *hwq,
			      struct bnxt_qplib_sg_info *sg_info, u32 *elements,
			      u32 elements_per_page, u32 aux, u32 pg_size,
			      enum bnxt_qplib_hwq_type hwq_type);
void bnxt_qplib_get_guid(u8 *dev_addr, u8 *guid);
int bnxt_qplib_alloc_pd(struct bnxt_qplib_pd_tbl *pd_tbl,
			struct bnxt_qplib_pd *pd);
int bnxt_qplib_dealloc_pd(struct bnxt_qplib_res *res,
			  struct bnxt_qplib_pd_tbl *pd_tbl,
			  struct bnxt_qplib_pd *pd);
int bnxt_qplib_alloc_dpi(struct bnxt_qplib_dpi_tbl *dpit,
			 struct bnxt_qplib_dpi     *dpi,
			 void                      *app);
int bnxt_qplib_dealloc_dpi(struct bnxt_qplib_res *res,
			   struct bnxt_qplib_dpi_tbl *dpi_tbl,
			   struct bnxt_qplib_dpi *dpi);
void bnxt_qplib_cleanup_res(struct bnxt_qplib_res *res);
int bnxt_qplib_init_res(struct bnxt_qplib_res *res);
void bnxt_qplib_free_res(struct bnxt_qplib_res *res);
int bnxt_qplib_alloc_res(struct bnxt_qplib_res *res, struct pci_dev *pdev,
			 struct net_device *netdev,
			 struct bnxt_qplib_dev_attr *dev_attr);
void bnxt_qplib_free_ctx(struct pci_dev *pdev,
			 struct bnxt_qplib_ctx *ctx);
int bnxt_qplib_alloc_ctx(struct pci_dev *pdev,
			 struct bnxt_qplib_ctx *ctx,
			 bool virt_fn, bool is_p5);
#endif /* __BNXT_QPLIB_RES_H__ */<|MERGE_RESOLUTION|>--- conflicted
+++ resolved
@@ -219,15 +219,12 @@
 	       RING_ALLOC_REQ_RING_TYPE_ROCE_CMPL;
 }
 
-<<<<<<< HEAD
-=======
 struct bnxt_qplib_sg_info {
 	struct scatterlist		*sglist;
 	u32				nmap;
 	u32				npages;
 };
 
->>>>>>> 0ecfebd2
 #define to_bnxt_qplib(ptr, type, member)	\
 	container_of(ptr, type, member)
 
