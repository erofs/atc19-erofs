--- conflicted
+++ resolved
@@ -127,11 +127,7 @@
 	return false;
 }
 
-<<<<<<< HEAD
-static int xgene_pcie_map_bus(struct pci_bus *bus, unsigned int devfn,
-=======
 static void __iomem *xgene_pcie_map_bus(struct pci_bus *bus, unsigned int devfn,
->>>>>>> d525211f
 			      int offset)
 {
 	struct xgene_pcie_port *port = bus->sysdata;
@@ -141,11 +137,7 @@
 		return NULL;
 
 	xgene_pcie_set_rtdid_reg(bus, devfn);
-<<<<<<< HEAD
-	return xgene_pcie_get_cfg_base(bus);
-=======
 	return xgene_pcie_get_cfg_base(bus) + offset;
->>>>>>> d525211f
 }
 
 static struct pci_ops xgene_pcie_ops = {
