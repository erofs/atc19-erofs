/* @file mwifiex_pcie.h
 *
 * @brief This file contains definitions for PCI-E interface.
 * driver.
 *
 * Copyright (C) 2011, Marvell International Ltd.
 *
 * This software file (the "File") is distributed by Marvell International
 * Ltd. under the terms of the GNU General Public License Version 2, June 1991
 * (the "License").  You may use, redistribute and/or modify this File in
 * accordance with the terms and conditions of the License, a copy of which
 * is available by writing to the Free Software Foundation, Inc.,
 * 51 Franklin Street, Fifth Floor, Boston, MA 02110-1301 USA or on the
 * worldwide web at http://www.gnu.org/licenses/old-licenses/gpl-2.0.txt.
 *
 * THE FILE IS DISTRIBUTED AS-IS, WITHOUT WARRANTY OF ANY KIND, AND THE
 * IMPLIED WARRANTIES OF MERCHANTABILITY OR FITNESS FOR A PARTICULAR PURPOSE
 * ARE EXPRESSLY DISCLAIMED.  The License provides additional details about
 * this warranty disclaimer.
 */

#ifndef	_MWIFIEX_PCIE_H
#define	_MWIFIEX_PCIE_H

#include    <linux/pci.h>
#include    <linux/pcieport_if.h>
#include    <linux/interrupt.h>

#include    "main.h"

#define PCIE8766_DEFAULT_FW_NAME "mrvl/pcie8766_uapsta.bin"
#define PCIE8897_DEFAULT_FW_NAME "mrvl/pcie8897_uapsta.bin"

#define PCIE_VENDOR_ID_MARVELL              (0x11ab)
#define PCIE_DEVICE_ID_MARVELL_88W8766P		(0x2b30)
#define PCIE_DEVICE_ID_MARVELL_88W8897		(0x2b38)

/* Constants for Buffer Descriptor (BD) rings */
#define MWIFIEX_MAX_TXRX_BD			0x20
#define MWIFIEX_TXBD_MASK			0x3F
#define MWIFIEX_RXBD_MASK			0x3F

#define MWIFIEX_MAX_EVT_BD			0x04
#define MWIFIEX_EVTBD_MASK			0x07

/* PCIE INTERNAL REGISTERS */
#define PCIE_SCRATCH_0_REG				0xC10
#define PCIE_SCRATCH_1_REG				0xC14
#define PCIE_CPU_INT_EVENT				0xC18
#define PCIE_CPU_INT_STATUS				0xC1C
#define PCIE_HOST_INT_STATUS				0xC30
#define PCIE_HOST_INT_MASK				0xC34
#define PCIE_HOST_INT_STATUS_MASK			0xC3C
#define PCIE_SCRATCH_2_REG				0xC40
#define PCIE_SCRATCH_3_REG				0xC44
#define PCIE_SCRATCH_4_REG				0xCD0
#define PCIE_SCRATCH_5_REG				0xCD4
#define PCIE_SCRATCH_6_REG				0xCD8
#define PCIE_SCRATCH_7_REG				0xCDC
#define PCIE_SCRATCH_8_REG				0xCE0
#define PCIE_SCRATCH_9_REG				0xCE4
#define PCIE_SCRATCH_10_REG				0xCE8
#define PCIE_SCRATCH_11_REG				0xCEC
#define PCIE_SCRATCH_12_REG				0xCF0
#define PCIE_RD_DATA_PTR_Q0_Q1                          0xC08C
#define PCIE_WR_DATA_PTR_Q0_Q1                          0xC05C

#define CPU_INTR_DNLD_RDY				BIT(0)
#define CPU_INTR_DOOR_BELL				BIT(1)
#define CPU_INTR_SLEEP_CFM_DONE			BIT(2)
#define CPU_INTR_RESET					BIT(3)

#define HOST_INTR_DNLD_DONE				BIT(0)
#define HOST_INTR_UPLD_RDY				BIT(1)
#define HOST_INTR_CMD_DONE				BIT(2)
#define HOST_INTR_EVENT_RDY				BIT(3)
#define HOST_INTR_MASK					(HOST_INTR_DNLD_DONE | \
							 HOST_INTR_UPLD_RDY  | \
							 HOST_INTR_CMD_DONE  | \
							 HOST_INTR_EVENT_RDY)

#define MWIFIEX_BD_FLAG_ROLLOVER_IND			BIT(7)
#define MWIFIEX_BD_FLAG_FIRST_DESC			BIT(0)
#define MWIFIEX_BD_FLAG_LAST_DESC			BIT(1)
#define MWIFIEX_BD_FLAG_SOP				BIT(0)
#define MWIFIEX_BD_FLAG_EOP				BIT(1)
#define MWIFIEX_BD_FLAG_XS_SOP				BIT(2)
#define MWIFIEX_BD_FLAG_XS_EOP				BIT(3)
#define MWIFIEX_BD_FLAG_EVT_ROLLOVER_IND		BIT(7)
#define MWIFIEX_BD_FLAG_RX_ROLLOVER_IND			BIT(10)
#define MWIFIEX_BD_FLAG_TX_START_PTR			BIT(16)
#define MWIFIEX_BD_FLAG_TX_ROLLOVER_IND			BIT(26)

/* Max retry number of command write */
#define MAX_WRITE_IOMEM_RETRY				2
/* Define PCIE block size for firmware download */
#define MWIFIEX_PCIE_BLOCK_SIZE_FW_DNLD		256
/* FW awake cookie after FW ready */
#define FW_AWAKE_COOKIE						(0xAA55AA55)

struct mwifiex_pcie_card_reg {
	u16 cmd_addr_lo;
	u16 cmd_addr_hi;
	u16 fw_status;
	u16 cmd_size;
	u16 cmdrsp_addr_lo;
	u16 cmdrsp_addr_hi;
	u16 tx_rdptr;
	u16 tx_wrptr;
	u16 rx_rdptr;
	u16 rx_wrptr;
	u16 evt_rdptr;
	u16 evt_wrptr;
	u16 drv_rdy;
	u16 tx_start_ptr;
	u32 tx_mask;
	u32 tx_wrap_mask;
	u32 rx_mask;
	u32 rx_wrap_mask;
	u32 tx_rollover_ind;
	u32 rx_rollover_ind;
	u32 evt_rollover_ind;
	u8 ring_flag_sop;
	u8 ring_flag_eop;
	u8 ring_flag_xs_sop;
	u8 ring_flag_xs_eop;
	u32 ring_tx_start_ptr;
	u8 pfu_enabled;
	u8 sleep_cookie;
};

static const struct mwifiex_pcie_card_reg mwifiex_reg_8766 = {
	.cmd_addr_lo = PCIE_SCRATCH_0_REG,
	.cmd_addr_hi = PCIE_SCRATCH_1_REG,
	.cmd_size = PCIE_SCRATCH_2_REG,
	.fw_status = PCIE_SCRATCH_3_REG,
	.cmdrsp_addr_lo = PCIE_SCRATCH_4_REG,
	.cmdrsp_addr_hi = PCIE_SCRATCH_5_REG,
	.tx_rdptr = PCIE_SCRATCH_6_REG,
	.tx_wrptr = PCIE_SCRATCH_7_REG,
	.rx_rdptr = PCIE_SCRATCH_8_REG,
	.rx_wrptr = PCIE_SCRATCH_9_REG,
	.evt_rdptr = PCIE_SCRATCH_10_REG,
	.evt_wrptr = PCIE_SCRATCH_11_REG,
	.drv_rdy = PCIE_SCRATCH_12_REG,
	.tx_start_ptr = 0,
	.tx_mask = MWIFIEX_TXBD_MASK,
	.tx_wrap_mask = 0,
	.rx_mask = MWIFIEX_RXBD_MASK,
	.rx_wrap_mask = 0,
	.tx_rollover_ind = MWIFIEX_BD_FLAG_ROLLOVER_IND,
	.rx_rollover_ind = MWIFIEX_BD_FLAG_ROLLOVER_IND,
	.evt_rollover_ind = MWIFIEX_BD_FLAG_ROLLOVER_IND,
	.ring_flag_sop = 0,
	.ring_flag_eop = 0,
	.ring_flag_xs_sop = 0,
	.ring_flag_xs_eop = 0,
	.ring_tx_start_ptr = 0,
	.pfu_enabled = 0,
	.sleep_cookie = 1,
};

static const struct mwifiex_pcie_card_reg mwifiex_reg_8897 = {
	.cmd_addr_lo = PCIE_SCRATCH_0_REG,
	.cmd_addr_hi = PCIE_SCRATCH_1_REG,
	.cmd_size = PCIE_SCRATCH_2_REG,
	.fw_status = PCIE_SCRATCH_3_REG,
	.cmdrsp_addr_lo = PCIE_SCRATCH_4_REG,
	.cmdrsp_addr_hi = PCIE_SCRATCH_5_REG,
	.tx_rdptr = PCIE_RD_DATA_PTR_Q0_Q1,
	.tx_wrptr = PCIE_WR_DATA_PTR_Q0_Q1,
	.rx_rdptr = PCIE_WR_DATA_PTR_Q0_Q1,
	.rx_wrptr = PCIE_RD_DATA_PTR_Q0_Q1,
	.evt_rdptr = PCIE_SCRATCH_10_REG,
	.evt_wrptr = PCIE_SCRATCH_11_REG,
	.drv_rdy = PCIE_SCRATCH_12_REG,
	.tx_start_ptr = 16,
	.tx_mask = 0x03FF0000,
	.tx_wrap_mask = 0x07FF0000,
	.rx_mask = 0x000003FF,
	.rx_wrap_mask = 0x000007FF,
	.tx_rollover_ind = MWIFIEX_BD_FLAG_TX_ROLLOVER_IND,
	.rx_rollover_ind = MWIFIEX_BD_FLAG_RX_ROLLOVER_IND,
	.evt_rollover_ind = MWIFIEX_BD_FLAG_EVT_ROLLOVER_IND,
	.ring_flag_sop = MWIFIEX_BD_FLAG_SOP,
	.ring_flag_eop = MWIFIEX_BD_FLAG_EOP,
	.ring_flag_xs_sop = MWIFIEX_BD_FLAG_XS_SOP,
	.ring_flag_xs_eop = MWIFIEX_BD_FLAG_XS_EOP,
	.ring_tx_start_ptr = MWIFIEX_BD_FLAG_TX_START_PTR,
	.pfu_enabled = 1,
	.sleep_cookie = 0,
};

struct mwifiex_pcie_device {
	const char *firmware;
	const struct mwifiex_pcie_card_reg *reg;
	u16 blksz_fw_dl;
};

static const struct mwifiex_pcie_device mwifiex_pcie8766 = {
	.firmware       = PCIE8766_DEFAULT_FW_NAME,
	.reg            = &mwifiex_reg_8766,
	.blksz_fw_dl = MWIFIEX_PCIE_BLOCK_SIZE_FW_DNLD,
};

static const struct mwifiex_pcie_device mwifiex_pcie8897 = {
	.firmware       = PCIE8897_DEFAULT_FW_NAME,
	.reg            = &mwifiex_reg_8897,
	.blksz_fw_dl = MWIFIEX_PCIE_BLOCK_SIZE_FW_DNLD,
};

struct mwifiex_evt_buf_desc {
	u64 paddr;
	u16 len;
	u16 flags;
} __packed;

struct mwifiex_pcie_buf_desc {
	u64 paddr;
	u16 len;
	u16 flags;
} __packed;

struct mwifiex_pfu_buf_desc {
	u16 flags;
	u16 offset;
	u16 frag_len;
	u16 len;
	u64 paddr;
	u32 reserved;
} __packed;

struct pcie_service_card {
	struct pci_dev *dev;
	struct mwifiex_adapter *adapter;
	struct mwifiex_pcie_device pcie;

	u8 txbd_flush;
	u32 txbd_wrptr;
	u32 txbd_rdptr;
	u32 txbd_ring_size;
	u8 *txbd_ring_vbase;
	dma_addr_t txbd_ring_pbase;
<<<<<<< HEAD
	struct mwifiex_pcie_buf_desc *txbd_ring[MWIFIEX_MAX_TXRX_BD];
=======
	void *txbd_ring[MWIFIEX_MAX_TXRX_BD];
>>>>>>> 9e97d14b
	struct sk_buff *tx_buf_list[MWIFIEX_MAX_TXRX_BD];

	u32 rxbd_wrptr;
	u32 rxbd_rdptr;
	u32 rxbd_ring_size;
	u8 *rxbd_ring_vbase;
	dma_addr_t rxbd_ring_pbase;
<<<<<<< HEAD
	struct mwifiex_pcie_buf_desc *rxbd_ring[MWIFIEX_MAX_TXRX_BD];
=======
	void *rxbd_ring[MWIFIEX_MAX_TXRX_BD];
>>>>>>> 9e97d14b
	struct sk_buff *rx_buf_list[MWIFIEX_MAX_TXRX_BD];

	u32 evtbd_wrptr;
	u32 evtbd_rdptr;
	u32 evtbd_ring_size;
	u8 *evtbd_ring_vbase;
	dma_addr_t evtbd_ring_pbase;
<<<<<<< HEAD
	struct mwifiex_pcie_buf_desc *evtbd_ring[MWIFIEX_MAX_EVT_BD];
=======
	void *evtbd_ring[MWIFIEX_MAX_EVT_BD];
>>>>>>> 9e97d14b
	struct sk_buff *evt_buf_list[MWIFIEX_MAX_EVT_BD];

	struct sk_buff *cmd_buf;
	struct sk_buff *cmdrsp_buf;
	u8 *sleep_cookie_vbase;
	dma_addr_t sleep_cookie_pbase;
	void __iomem *pci_mmap;
	void __iomem *pci_mmap1;
};

static inline int
mwifiex_pcie_txbd_empty(struct pcie_service_card *card, u32 rdptr)
{
<<<<<<< HEAD
	if (((card->txbd_wrptr & MWIFIEX_TXBD_MASK) ==
			(rdptr & MWIFIEX_TXBD_MASK)) &&
	    ((card->txbd_wrptr & MWIFIEX_BD_FLAG_ROLLOVER_IND) !=
			(rdptr & MWIFIEX_BD_FLAG_ROLLOVER_IND)))
		return 1;
=======
	const struct mwifiex_pcie_card_reg *reg = card->pcie.reg;

	switch (card->dev->device) {
	case PCIE_DEVICE_ID_MARVELL_88W8766P:
		if (((card->txbd_wrptr & reg->tx_mask) ==
		     (rdptr & reg->tx_mask)) &&
		    ((card->txbd_wrptr & reg->tx_rollover_ind) !=
		     (rdptr & reg->tx_rollover_ind)))
			return 1;
		break;
	case PCIE_DEVICE_ID_MARVELL_88W8897:
		if (((card->txbd_wrptr & reg->tx_mask) ==
		     (rdptr & reg->tx_mask)) &&
		    ((card->txbd_wrptr & reg->tx_rollover_ind) ==
			(rdptr & reg->tx_rollover_ind)))
			return 1;
		break;
	}
>>>>>>> 9e97d14b

	return 0;
}

static inline int
mwifiex_pcie_txbd_not_full(struct pcie_service_card *card)
{
<<<<<<< HEAD
	if (((card->txbd_wrptr & MWIFIEX_TXBD_MASK) !=
	     (card->txbd_rdptr & MWIFIEX_TXBD_MASK)) ||
	    ((card->txbd_wrptr & MWIFIEX_BD_FLAG_ROLLOVER_IND) !=
	     (card->txbd_rdptr & MWIFIEX_BD_FLAG_ROLLOVER_IND)))
		return 1;
=======
	const struct mwifiex_pcie_card_reg *reg = card->pcie.reg;

	switch (card->dev->device) {
	case PCIE_DEVICE_ID_MARVELL_88W8766P:
		if (((card->txbd_wrptr & reg->tx_mask) !=
		     (card->txbd_rdptr & reg->tx_mask)) ||
		    ((card->txbd_wrptr & reg->tx_rollover_ind) !=
		     (card->txbd_rdptr & reg->tx_rollover_ind)))
			return 1;
		break;
	case PCIE_DEVICE_ID_MARVELL_88W8897:
		if (((card->txbd_wrptr & reg->tx_mask) !=
		     (card->txbd_rdptr & reg->tx_mask)) ||
		    ((card->txbd_wrptr & reg->tx_rollover_ind) ==
		     (card->txbd_rdptr & reg->tx_rollover_ind)))
			return 1;
		break;
	}
>>>>>>> 9e97d14b

	return 0;
}
#endif /* _MWIFIEX_PCIE_H */<|MERGE_RESOLUTION|>--- conflicted
+++ resolved
@@ -241,11 +241,7 @@
 	u32 txbd_ring_size;
 	u8 *txbd_ring_vbase;
 	dma_addr_t txbd_ring_pbase;
-<<<<<<< HEAD
-	struct mwifiex_pcie_buf_desc *txbd_ring[MWIFIEX_MAX_TXRX_BD];
-=======
 	void *txbd_ring[MWIFIEX_MAX_TXRX_BD];
->>>>>>> 9e97d14b
 	struct sk_buff *tx_buf_list[MWIFIEX_MAX_TXRX_BD];
 
 	u32 rxbd_wrptr;
@@ -253,11 +249,7 @@
 	u32 rxbd_ring_size;
 	u8 *rxbd_ring_vbase;
 	dma_addr_t rxbd_ring_pbase;
-<<<<<<< HEAD
-	struct mwifiex_pcie_buf_desc *rxbd_ring[MWIFIEX_MAX_TXRX_BD];
-=======
 	void *rxbd_ring[MWIFIEX_MAX_TXRX_BD];
->>>>>>> 9e97d14b
 	struct sk_buff *rx_buf_list[MWIFIEX_MAX_TXRX_BD];
 
 	u32 evtbd_wrptr;
@@ -265,11 +257,7 @@
 	u32 evtbd_ring_size;
 	u8 *evtbd_ring_vbase;
 	dma_addr_t evtbd_ring_pbase;
-<<<<<<< HEAD
-	struct mwifiex_pcie_buf_desc *evtbd_ring[MWIFIEX_MAX_EVT_BD];
-=======
 	void *evtbd_ring[MWIFIEX_MAX_EVT_BD];
->>>>>>> 9e97d14b
 	struct sk_buff *evt_buf_list[MWIFIEX_MAX_EVT_BD];
 
 	struct sk_buff *cmd_buf;
@@ -283,13 +271,6 @@
 static inline int
 mwifiex_pcie_txbd_empty(struct pcie_service_card *card, u32 rdptr)
 {
-<<<<<<< HEAD
-	if (((card->txbd_wrptr & MWIFIEX_TXBD_MASK) ==
-			(rdptr & MWIFIEX_TXBD_MASK)) &&
-	    ((card->txbd_wrptr & MWIFIEX_BD_FLAG_ROLLOVER_IND) !=
-			(rdptr & MWIFIEX_BD_FLAG_ROLLOVER_IND)))
-		return 1;
-=======
 	const struct mwifiex_pcie_card_reg *reg = card->pcie.reg;
 
 	switch (card->dev->device) {
@@ -308,7 +289,6 @@
 			return 1;
 		break;
 	}
->>>>>>> 9e97d14b
 
 	return 0;
 }
@@ -316,13 +296,6 @@
 static inline int
 mwifiex_pcie_txbd_not_full(struct pcie_service_card *card)
 {
-<<<<<<< HEAD
-	if (((card->txbd_wrptr & MWIFIEX_TXBD_MASK) !=
-	     (card->txbd_rdptr & MWIFIEX_TXBD_MASK)) ||
-	    ((card->txbd_wrptr & MWIFIEX_BD_FLAG_ROLLOVER_IND) !=
-	     (card->txbd_rdptr & MWIFIEX_BD_FLAG_ROLLOVER_IND)))
-		return 1;
-=======
 	const struct mwifiex_pcie_card_reg *reg = card->pcie.reg;
 
 	switch (card->dev->device) {
@@ -341,7 +314,6 @@
 			return 1;
 		break;
 	}
->>>>>>> 9e97d14b
 
 	return 0;
 }
