--- conflicted
+++ resolved
@@ -1150,15 +1150,12 @@
 		return;
 	}
 
-<<<<<<< HEAD
-=======
 	if (!sc_cmd->request) {
 		QEDF_WARN(&(qedf->dbg_ctx), "sc_cmd->request is NULL, "
 		    "sc_cmd=%p.\n", sc_cmd);
 		return;
 	}
 
->>>>>>> 0ecfebd2
 	if (!sc_cmd->request->q) {
 		QEDF_WARN(&(qedf->dbg_ctx), "request->q is NULL so request "
 		   "is not valid, sc_cmd=%p.\n", sc_cmd);
