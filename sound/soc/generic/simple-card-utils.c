// SPDX-License-Identifier: GPL-2.0
//
// simple-card-utils.c
//
// Copyright (c) 2016 Kuninori Morimoto <kuninori.morimoto.gx@renesas.com>

#include <linux/clk.h>
#include <linux/gpio.h>
#include <linux/gpio/consumer.h>
#include <linux/module.h>
#include <linux/of.h>
#include <linux/of_gpio.h>
#include <linux/of_graph.h>
#include <sound/jack.h>
#include <sound/simple_card_utils.h>

void asoc_simple_convert_fixup(struct asoc_simple_data *data,
			       struct snd_pcm_hw_params *params)
{
	struct snd_interval *rate = hw_param_interval(params,
						SNDRV_PCM_HW_PARAM_RATE);
	struct snd_interval *channels = hw_param_interval(params,
						SNDRV_PCM_HW_PARAM_CHANNELS);

	if (data->convert_rate)
		rate->min =
		rate->max = data->convert_rate;

	if (data->convert_channels)
		channels->min =
		channels->max = data->convert_channels;
}
EXPORT_SYMBOL_GPL(asoc_simple_convert_fixup);

<<<<<<< HEAD
void asoc_simple_card_parse_convert(struct device *dev,
				    struct device_node *np,
				    char *prefix,
				    struct asoc_simple_card_data *data)
=======
void asoc_simple_parse_convert(struct device *dev,
			       struct device_node *np,
			       char *prefix,
			       struct asoc_simple_data *data)
>>>>>>> 0ecfebd2
{
	char prop[128];

	if (!prefix)
		prefix = "";

	/* sampling rate convert */
	snprintf(prop, sizeof(prop), "%s%s", prefix, "convert-rate");
	of_property_read_u32(np, prop, &data->convert_rate);

	/* channels transfer */
	snprintf(prop, sizeof(prop), "%s%s", prefix, "convert-channels");
	of_property_read_u32(np, prop, &data->convert_channels);
}
EXPORT_SYMBOL_GPL(asoc_simple_parse_convert);

int asoc_simple_parse_daifmt(struct device *dev,
			     struct device_node *node,
			     struct device_node *codec,
			     char *prefix,
			     unsigned int *retfmt)
{
	struct device_node *bitclkmaster = NULL;
	struct device_node *framemaster = NULL;
	unsigned int daifmt;

	daifmt = snd_soc_of_parse_daifmt(node, prefix,
					 &bitclkmaster, &framemaster);
	daifmt &= ~SND_SOC_DAIFMT_MASTER_MASK;

	if (!bitclkmaster && !framemaster) {
		/*
		 * No dai-link level and master setting was not found from
		 * sound node level, revert back to legacy DT parsing and
		 * take the settings from codec node.
		 */
		dev_dbg(dev, "Revert to legacy daifmt parsing\n");

		daifmt = snd_soc_of_parse_daifmt(codec, NULL, NULL, NULL) |
			(daifmt & ~SND_SOC_DAIFMT_CLOCK_MASK);
	} else {
		if (codec == bitclkmaster)
			daifmt |= (codec == framemaster) ?
				SND_SOC_DAIFMT_CBM_CFM : SND_SOC_DAIFMT_CBM_CFS;
		else
			daifmt |= (codec == framemaster) ?
				SND_SOC_DAIFMT_CBS_CFM : SND_SOC_DAIFMT_CBS_CFS;
	}

	of_node_put(bitclkmaster);
	of_node_put(framemaster);

	*retfmt = daifmt;

	return 0;
}
EXPORT_SYMBOL_GPL(asoc_simple_parse_daifmt);

int asoc_simple_set_dailink_name(struct device *dev,
				 struct snd_soc_dai_link *dai_link,
				 const char *fmt, ...)
{
	va_list ap;
	char *name = NULL;
	int ret = -ENOMEM;

	va_start(ap, fmt);
	name = devm_kvasprintf(dev, GFP_KERNEL, fmt, ap);
	va_end(ap);

	if (name) {
		ret = 0;

		dai_link->name		= name;
		dai_link->stream_name	= name;
	}

	return ret;
}
EXPORT_SYMBOL_GPL(asoc_simple_set_dailink_name);

int asoc_simple_parse_card_name(struct snd_soc_card *card,
				char *prefix)
{
	int ret;

	if (!prefix)
		prefix = "";

	/* Parse the card name from DT */
	ret = snd_soc_of_parse_card_name(card, "label");
	if (ret < 0 || !card->name) {
		char prop[128];

		snprintf(prop, sizeof(prop), "%sname", prefix);
		ret = snd_soc_of_parse_card_name(card, prop);
		if (ret < 0)
			return ret;
	}

	if (!card->name && card->dai_link)
		card->name = card->dai_link->name;

	return 0;
}
EXPORT_SYMBOL_GPL(asoc_simple_parse_card_name);

<<<<<<< HEAD
int asoc_simple_card_clk_enable(struct asoc_simple_dai *dai)
=======
static int asoc_simple_clk_enable(struct asoc_simple_dai *dai)
>>>>>>> 0ecfebd2
{
	if (dai)
		return clk_prepare_enable(dai->clk);

	return 0;
}

static void asoc_simple_clk_disable(struct asoc_simple_dai *dai)
{
	if (dai)
		clk_disable_unprepare(dai->clk);
}

int asoc_simple_parse_clk(struct device *dev,
			  struct device_node *node,
			  struct device_node *dai_of_node,
			  struct asoc_simple_dai *simple_dai,
			  const char *dai_name,
			  struct snd_soc_dai_link_component *dlc)
{
	struct clk *clk;
	u32 val;

	/*
	 * Use snd_soc_dai_link_component instead of legacy style.
	 * It is only for codec, but cpu will be supported in the future.
	 * see
	 *	soc-core.c :: snd_soc_init_multicodec()
	 */
	if (dlc)
		dai_of_node	= dlc->of_node;

	/*
	 * Parse dai->sysclk come from "clocks = <&xxx>"
	 * (if system has common clock)
	 *  or "system-clock-frequency = <xxx>"
	 *  or device's module clock.
	 */
	clk = devm_get_clk_from_child(dev, node, NULL);
	if (!IS_ERR(clk)) {
		simple_dai->sysclk = clk_get_rate(clk);

		simple_dai->clk = clk;
	} else if (!of_property_read_u32(node, "system-clock-frequency", &val)) {
		simple_dai->sysclk = val;
	} else {
		clk = devm_get_clk_from_child(dev, dai_of_node, NULL);
		if (!IS_ERR(clk))
			simple_dai->sysclk = clk_get_rate(clk);
	}

	if (of_property_read_bool(node, "system-clock-direction-out"))
		simple_dai->clk_direction = SND_SOC_CLOCK_OUT;

	return 0;
}
EXPORT_SYMBOL_GPL(asoc_simple_parse_clk);

int asoc_simple_startup(struct snd_pcm_substream *substream)
{
	struct snd_soc_pcm_runtime *rtd = substream->private_data;
	struct asoc_simple_priv *priv = snd_soc_card_get_drvdata(rtd->card);
	struct simple_dai_props *dai_props = simple_priv_to_props(priv, rtd->num);
	int ret;

	ret = asoc_simple_clk_enable(dai_props->cpu_dai);
	if (ret)
		return ret;

	ret = asoc_simple_clk_enable(dai_props->codec_dai);
	if (ret)
		asoc_simple_clk_disable(dai_props->cpu_dai);

	return ret;
}
EXPORT_SYMBOL_GPL(asoc_simple_startup);

void asoc_simple_shutdown(struct snd_pcm_substream *substream)
{
<<<<<<< HEAD
	struct device_node *node;
	struct device_node *endpoint;
	struct of_endpoint info;
	int i, id;
	int ret;

	/* use driver specified DAI ID if exist */
	ret = snd_soc_get_dai_id(ep);
	if (ret != -ENOTSUPP)
		return ret;

	/* use endpoint/port reg if exist */
	ret = of_graph_parse_endpoint(ep, &info);
	if (ret == 0) {
		/*
		 * Because it will count port/endpoint if it doesn't have "reg".
		 * But, we can't judge whether it has "no reg", or "reg = <0>"
		 * only of_graph_parse_endpoint().
		 * We need to check "reg" property
		 */
		if (of_get_property(ep,   "reg", NULL))
			return info.id;

		node = of_get_parent(ep);
		of_node_put(node);
		if (of_get_property(node, "reg", NULL))
			return info.port;
	}
	node = of_graph_get_port_parent(ep);
=======
	struct snd_soc_pcm_runtime *rtd = substream->private_data;
	struct asoc_simple_priv *priv = snd_soc_card_get_drvdata(rtd->card);
	struct simple_dai_props *dai_props =
		simple_priv_to_props(priv, rtd->num);

	asoc_simple_clk_disable(dai_props->cpu_dai);

	asoc_simple_clk_disable(dai_props->codec_dai);
}
EXPORT_SYMBOL_GPL(asoc_simple_shutdown);
>>>>>>> 0ecfebd2

static int asoc_simple_set_clk_rate(struct asoc_simple_dai *simple_dai,
				    unsigned long rate)
{
	if (!simple_dai)
		return 0;

	if (!simple_dai->clk)
		return 0;

	if (clk_get_rate(simple_dai->clk) == rate)
		return 0;

	return clk_set_rate(simple_dai->clk, rate);
}

int asoc_simple_hw_params(struct snd_pcm_substream *substream,
			  struct snd_pcm_hw_params *params)
{
	struct snd_soc_pcm_runtime *rtd = substream->private_data;
	struct snd_soc_dai *codec_dai = rtd->codec_dai;
	struct snd_soc_dai *cpu_dai = rtd->cpu_dai;
	struct asoc_simple_priv *priv = snd_soc_card_get_drvdata(rtd->card);
	struct simple_dai_props *dai_props =
		simple_priv_to_props(priv, rtd->num);
	unsigned int mclk, mclk_fs = 0;
	int ret = 0;

	if (dai_props->mclk_fs)
		mclk_fs = dai_props->mclk_fs;

	if (mclk_fs) {
		mclk = params_rate(params) * mclk_fs;

		ret = asoc_simple_set_clk_rate(dai_props->codec_dai, mclk);
		if (ret < 0)
			return ret;

		ret = asoc_simple_set_clk_rate(dai_props->cpu_dai, mclk);
		if (ret < 0)
			return ret;

		ret = snd_soc_dai_set_sysclk(codec_dai, 0, mclk,
					     SND_SOC_CLOCK_IN);
		if (ret && ret != -ENOTSUPP)
			goto err;

		ret = snd_soc_dai_set_sysclk(cpu_dai, 0, mclk,
					     SND_SOC_CLOCK_OUT);
		if (ret && ret != -ENOTSUPP)
			goto err;
	}
	return 0;
err:
	return ret;
}
EXPORT_SYMBOL_GPL(asoc_simple_hw_params);

int asoc_simple_be_hw_params_fixup(struct snd_soc_pcm_runtime *rtd,
				   struct snd_pcm_hw_params *params)
{
	struct asoc_simple_priv *priv = snd_soc_card_get_drvdata(rtd->card);
	struct simple_dai_props *dai_props = simple_priv_to_props(priv, rtd->num);

	asoc_simple_convert_fixup(&dai_props->adata, params);

	return 0;
}
EXPORT_SYMBOL_GPL(asoc_simple_be_hw_params_fixup);

static int asoc_simple_init_dai(struct snd_soc_dai *dai,
				     struct asoc_simple_dai *simple_dai)
{
	int ret;

	if (!simple_dai)
		return 0;

	if (simple_dai->sysclk) {
		ret = snd_soc_dai_set_sysclk(dai, 0, simple_dai->sysclk,
					     simple_dai->clk_direction);
		if (ret && ret != -ENOTSUPP) {
			dev_err(dai->dev, "simple-card: set_sysclk error\n");
			return ret;
		}
	}

	if (simple_dai->slots) {
		ret = snd_soc_dai_set_tdm_slot(dai,
					       simple_dai->tx_slot_mask,
					       simple_dai->rx_slot_mask,
					       simple_dai->slots,
					       simple_dai->slot_width);
		if (ret && ret != -ENOTSUPP) {
			dev_err(dai->dev, "simple-card: set_tdm_slot error\n");
			return ret;
		}
	}

	return 0;
}

<<<<<<< HEAD
void asoc_simple_card_canonicalize_platform(struct snd_soc_dai_link *dai_link)
{
=======
int asoc_simple_dai_init(struct snd_soc_pcm_runtime *rtd)
{
	struct asoc_simple_priv *priv = snd_soc_card_get_drvdata(rtd->card);
	struct simple_dai_props *dai_props = simple_priv_to_props(priv, rtd->num);
	int ret;

	ret = asoc_simple_init_dai(rtd->codec_dai,
				   dai_props->codec_dai);
	if (ret < 0)
		return ret;

	ret = asoc_simple_init_dai(rtd->cpu_dai,
				   dai_props->cpu_dai);
	if (ret < 0)
		return ret;

	return 0;
}
EXPORT_SYMBOL_GPL(asoc_simple_dai_init);

void asoc_simple_canonicalize_platform(struct snd_soc_dai_link *dai_link)
{
>>>>>>> 0ecfebd2
	/* Assumes platform == cpu */
	if (!dai_link->platforms->of_node)
		dai_link->platforms->of_node = dai_link->cpu_of_node;
}
<<<<<<< HEAD
EXPORT_SYMBOL_GPL(asoc_simple_card_canonicalize_platform);
=======
EXPORT_SYMBOL_GPL(asoc_simple_canonicalize_platform);
>>>>>>> 0ecfebd2

void asoc_simple_canonicalize_cpu(struct snd_soc_dai_link *dai_link,
				  int is_single_links)
{
	/*
	 * In soc_bind_dai_link() will check cpu name after
	 * of_node matching if dai_link has cpu_dai_name.
	 * but, it will never match if name was created by
	 * fmt_single_name() remove cpu_dai_name if cpu_args
	 * was 0. See:
	 *	fmt_single_name()
	 *	fmt_multiple_name()
	 */
	if (is_single_links)
		dai_link->cpu_dai_name = NULL;
}
EXPORT_SYMBOL_GPL(asoc_simple_canonicalize_cpu);

int asoc_simple_clean_reference(struct snd_soc_card *card)
{
	struct snd_soc_dai_link *dai_link;
	int i;

	for_each_card_prelinks(card, i, dai_link) {
		of_node_put(dai_link->cpu_of_node);
		of_node_put(dai_link->codecs->of_node);
	}
	return 0;
}
EXPORT_SYMBOL_GPL(asoc_simple_clean_reference);

<<<<<<< HEAD
int asoc_simple_card_of_parse_routing(struct snd_soc_card *card,
				      char *prefix)
=======
int asoc_simple_parse_routing(struct snd_soc_card *card,
			      char *prefix)
>>>>>>> 0ecfebd2
{
	struct device_node *node = card->dev->of_node;
	char prop[128];

	if (!prefix)
		prefix = "";

	snprintf(prop, sizeof(prop), "%s%s", prefix, "routing");

	if (!of_property_read_bool(node, prop))
		return 0;

	return snd_soc_of_parse_audio_routing(card, prop);
}
EXPORT_SYMBOL_GPL(asoc_simple_parse_routing);

int asoc_simple_parse_widgets(struct snd_soc_card *card,
			      char *prefix)
{
	struct device_node *node = card->dev->of_node;
	char prop[128];

	if (!prefix)
		prefix = "";

	snprintf(prop, sizeof(prop), "%s%s", prefix, "widgets");

	if (of_property_read_bool(node, prop))
		return snd_soc_of_parse_audio_simple_widgets(card, prop);

	/* no widgets is not error */
	return 0;
}
EXPORT_SYMBOL_GPL(asoc_simple_parse_widgets);

int asoc_simple_parse_pin_switches(struct snd_soc_card *card,
				   char *prefix)
{
	const unsigned int nb_controls_max = 16;
	const char **strings, *control_name;
	struct snd_kcontrol_new *controls;
	struct device *dev = card->dev;
	unsigned int i, nb_controls;
	char prop[128];
	int ret;

	if (!prefix)
		prefix = "";

	snprintf(prop, sizeof(prop), "%s%s", prefix, "pin-switches");

	if (!of_property_read_bool(dev->of_node, prop))
		return 0;

	strings = devm_kcalloc(dev, nb_controls_max,
			       sizeof(*strings), GFP_KERNEL);
	if (!strings)
		return -ENOMEM;

	ret = of_property_read_string_array(dev->of_node, prop,
					    strings, nb_controls_max);
	if (ret < 0)
		return ret;

	nb_controls = (unsigned int)ret;

	controls = devm_kcalloc(dev, nb_controls,
				sizeof(*controls), GFP_KERNEL);
	if (!controls)
		return -ENOMEM;

	for (i = 0; i < nb_controls; i++) {
		control_name = devm_kasprintf(dev, GFP_KERNEL,
					      "%s Switch", strings[i]);
		if (!control_name)
			return -ENOMEM;

		controls[i].iface = SNDRV_CTL_ELEM_IFACE_MIXER;
		controls[i].name = control_name;
		controls[i].info = snd_soc_dapm_info_pin_switch;
		controls[i].get = snd_soc_dapm_get_pin_switch;
		controls[i].put = snd_soc_dapm_put_pin_switch;
		controls[i].private_value = (unsigned long)strings[i];
	}

	card->controls = controls;
	card->num_controls = nb_controls;

	return 0;
}
EXPORT_SYMBOL_GPL(asoc_simple_parse_pin_switches);

int asoc_simple_init_jack(struct snd_soc_card *card,
			  struct asoc_simple_jack *sjack,
			  int is_hp, char *prefix)
{
	struct device *dev = card->dev;
	enum of_gpio_flags flags;
	char prop[128];
	char *pin_name;
	char *gpio_name;
	int mask;
	int det;

	if (!prefix)
		prefix = "";

	sjack->gpio.gpio = -ENOENT;

	if (is_hp) {
		snprintf(prop, sizeof(prop), "%shp-det-gpio", prefix);
		pin_name	= "Headphones";
		gpio_name	= "Headphone detection";
		mask		= SND_JACK_HEADPHONE;
	} else {
		snprintf(prop, sizeof(prop), "%smic-det-gpio", prefix);
		pin_name	= "Mic Jack";
		gpio_name	= "Mic detection";
		mask		= SND_JACK_MICROPHONE;
	}

	det = of_get_named_gpio_flags(dev->of_node, prop, 0, &flags);
	if (det == -EPROBE_DEFER)
		return -EPROBE_DEFER;

	if (gpio_is_valid(det)) {
		sjack->pin.pin		= pin_name;
		sjack->pin.mask		= mask;

		sjack->gpio.name	= gpio_name;
		sjack->gpio.report	= mask;
		sjack->gpio.gpio	= det;
		sjack->gpio.invert	= !!(flags & OF_GPIO_ACTIVE_LOW);
		sjack->gpio.debounce_time = 150;

		snd_soc_card_jack_new(card, pin_name, mask,
				      &sjack->jack,
				      &sjack->pin, 1);

		snd_soc_jack_add_gpios(&sjack->jack, 1,
				       &sjack->gpio);
	}

	return 0;
}
EXPORT_SYMBOL_GPL(asoc_simple_init_jack);

int asoc_simple_init_priv(struct asoc_simple_priv *priv,
			  struct link_info *li)
{
	struct snd_soc_card *card = simple_priv_to_card(priv);
	struct device *dev = simple_priv_to_dev(priv);
	struct snd_soc_dai_link *dai_link;
	struct simple_dai_props *dai_props;
	struct asoc_simple_dai *dais;
	struct snd_soc_codec_conf *cconf = NULL;
	int i;

	dai_props = devm_kcalloc(dev, li->link, sizeof(*dai_props), GFP_KERNEL);
	dai_link  = devm_kcalloc(dev, li->link, sizeof(*dai_link),  GFP_KERNEL);
	dais      = devm_kcalloc(dev, li->dais, sizeof(*dais),      GFP_KERNEL);
	if (!dai_props || !dai_link || !dais)
		return -ENOMEM;

	if (li->conf) {
		cconf = devm_kcalloc(dev, li->conf, sizeof(*cconf), GFP_KERNEL);
		if (!cconf)
			return -ENOMEM;
	}

	/*
	 * Use snd_soc_dai_link_component instead of legacy style
	 * It is codec only. but cpu/platform will be supported in the future.
	 * see
	 *	soc-core.c :: snd_soc_init_multicodec()
	 *
	 * "platform" might be removed
	 * see
	 *	simple-card-utils.c :: asoc_simple_canonicalize_platform()
	 */
	for (i = 0; i < li->link; i++) {
		dai_link[i].codecs		= &dai_props[i].codecs;
		dai_link[i].num_codecs		= 1;
		dai_link[i].platforms		= &dai_props[i].platforms;
		dai_link[i].num_platforms	= 1;
	}

	priv->dai_props		= dai_props;
	priv->dai_link		= dai_link;
	priv->dais		= dais;
	priv->codec_conf	= cconf;

	card->dai_link		= priv->dai_link;
	card->num_links		= li->link;
	card->codec_conf	= cconf;
	card->num_configs	= li->conf;

	return 0;
}
EXPORT_SYMBOL_GPL(asoc_simple_init_priv);

/* Module information */
MODULE_AUTHOR("Kuninori Morimoto <kuninori.morimoto.gx@renesas.com>");
MODULE_DESCRIPTION("ALSA SoC Simple Card Utils");
MODULE_LICENSE("GPL v2");<|MERGE_RESOLUTION|>--- conflicted
+++ resolved
@@ -32,17 +32,10 @@
 }
 EXPORT_SYMBOL_GPL(asoc_simple_convert_fixup);
 
-<<<<<<< HEAD
-void asoc_simple_card_parse_convert(struct device *dev,
-				    struct device_node *np,
-				    char *prefix,
-				    struct asoc_simple_card_data *data)
-=======
 void asoc_simple_parse_convert(struct device *dev,
 			       struct device_node *np,
 			       char *prefix,
 			       struct asoc_simple_data *data)
->>>>>>> 0ecfebd2
 {
 	char prop[128];
 
@@ -150,11 +143,7 @@
 }
 EXPORT_SYMBOL_GPL(asoc_simple_parse_card_name);
 
-<<<<<<< HEAD
-int asoc_simple_card_clk_enable(struct asoc_simple_dai *dai)
-=======
 static int asoc_simple_clk_enable(struct asoc_simple_dai *dai)
->>>>>>> 0ecfebd2
 {
 	if (dai)
 		return clk_prepare_enable(dai->clk);
@@ -234,37 +223,6 @@
 
 void asoc_simple_shutdown(struct snd_pcm_substream *substream)
 {
-<<<<<<< HEAD
-	struct device_node *node;
-	struct device_node *endpoint;
-	struct of_endpoint info;
-	int i, id;
-	int ret;
-
-	/* use driver specified DAI ID if exist */
-	ret = snd_soc_get_dai_id(ep);
-	if (ret != -ENOTSUPP)
-		return ret;
-
-	/* use endpoint/port reg if exist */
-	ret = of_graph_parse_endpoint(ep, &info);
-	if (ret == 0) {
-		/*
-		 * Because it will count port/endpoint if it doesn't have "reg".
-		 * But, we can't judge whether it has "no reg", or "reg = <0>"
-		 * only of_graph_parse_endpoint().
-		 * We need to check "reg" property
-		 */
-		if (of_get_property(ep,   "reg", NULL))
-			return info.id;
-
-		node = of_get_parent(ep);
-		of_node_put(node);
-		if (of_get_property(node, "reg", NULL))
-			return info.port;
-	}
-	node = of_graph_get_port_parent(ep);
-=======
 	struct snd_soc_pcm_runtime *rtd = substream->private_data;
 	struct asoc_simple_priv *priv = snd_soc_card_get_drvdata(rtd->card);
 	struct simple_dai_props *dai_props =
@@ -275,7 +233,6 @@
 	asoc_simple_clk_disable(dai_props->codec_dai);
 }
 EXPORT_SYMBOL_GPL(asoc_simple_shutdown);
->>>>>>> 0ecfebd2
 
 static int asoc_simple_set_clk_rate(struct asoc_simple_dai *simple_dai,
 				    unsigned long rate)
@@ -378,10 +335,6 @@
 	return 0;
 }
 
-<<<<<<< HEAD
-void asoc_simple_card_canonicalize_platform(struct snd_soc_dai_link *dai_link)
-{
-=======
 int asoc_simple_dai_init(struct snd_soc_pcm_runtime *rtd)
 {
 	struct asoc_simple_priv *priv = snd_soc_card_get_drvdata(rtd->card);
@@ -404,16 +357,11 @@
 
 void asoc_simple_canonicalize_platform(struct snd_soc_dai_link *dai_link)
 {
->>>>>>> 0ecfebd2
 	/* Assumes platform == cpu */
 	if (!dai_link->platforms->of_node)
 		dai_link->platforms->of_node = dai_link->cpu_of_node;
 }
-<<<<<<< HEAD
-EXPORT_SYMBOL_GPL(asoc_simple_card_canonicalize_platform);
-=======
 EXPORT_SYMBOL_GPL(asoc_simple_canonicalize_platform);
->>>>>>> 0ecfebd2
 
 void asoc_simple_canonicalize_cpu(struct snd_soc_dai_link *dai_link,
 				  int is_single_links)
@@ -445,13 +393,8 @@
 }
 EXPORT_SYMBOL_GPL(asoc_simple_clean_reference);
 
-<<<<<<< HEAD
-int asoc_simple_card_of_parse_routing(struct snd_soc_card *card,
-				      char *prefix)
-=======
 int asoc_simple_parse_routing(struct snd_soc_card *card,
 			      char *prefix)
->>>>>>> 0ecfebd2
 {
 	struct device_node *node = card->dev->of_node;
 	char prop[128];
